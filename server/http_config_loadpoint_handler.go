package server

import (
	"errors"
	"io"
	"net/http"
	"strconv"

	"github.com/evcc-io/evcc/api"
	"github.com/evcc-io/evcc/core"
	"github.com/evcc-io/evcc/core/loadpoint"
	coresettings "github.com/evcc-io/evcc/core/settings"
	"github.com/evcc-io/evcc/util"
	"github.com/evcc-io/evcc/util/config"
	"github.com/evcc-io/evcc/util/templates"
	"github.com/gorilla/mux"
	"github.com/samber/lo"
)

type loadpointStaticConfig struct {
	// static config
	Charger string `json:"charger,omitempty"`
	Meter   string `json:"meter,omitempty"`
	Circuit string `json:"circuit,omitempty"`
	Vehicle string `json:"vehicle,omitempty"`
}

func getLoadpointStaticConfig(lp loadpoint.API) loadpointStaticConfig {
	return loadpointStaticConfig{
		Charger: lp.GetChargerName(),
		Meter:   lp.GetMeterName(),
		Circuit: lp.GetCircuitName(),
		Vehicle: lp.GetDefaultVehicle(),
	}
}

type loadpointDynamicConfig struct {
	// dynamic config
<<<<<<< HEAD
	//Title          string  `json:"title"`
	Mode           string  `json:"mode"`
	Priority       int     `json:"priority"`
	Phases         int     `json:"phases"`
	MinCurrent     float64 `json:"minCurrent"`
	MaxCurrent     float64 `json:"maxCurrent"`
	SmartCostLimit float64 `json:"smartCostLimit"`
=======
	Title          string   `json:"title"`
	Mode           string   `json:"mode"`
	Priority       int      `json:"priority"`
	Phases         int      `json:"phases"`
	MinCurrent     float64  `json:"minCurrent"`
	MaxCurrent     float64  `json:"maxCurrent"`
	SmartCostLimit *float64 `json:"smartCostLimit"`
>>>>>>> f75a6bc5

	Thresholds loadpoint.ThresholdsConfig `json:"thresholds"`
	Soc        loadpoint.SocConfig        `json:"soc"`
}

func getLoadpointDynamicConfig(lp loadpoint.API) loadpointDynamicConfig {
	return loadpointDynamicConfig{
		//Title:          lp.GetTitle(),
		Mode:           string(lp.GetMode()),
		Priority:       lp.GetPriority(),
		Phases:         lp.GetPhases(),
		MinCurrent:     lp.GetMinCurrent(),
		MaxCurrent:     lp.GetMaxCurrent(),
		SmartCostLimit: lp.GetSmartCostLimit(),
		Thresholds:     lp.GetThresholds(),
		Soc:            lp.GetSocConfig(),
	}
}

func loadpointUpdateDynamicConfig(payload loadpointDynamicConfig, lp loadpoint.API) error {
	//lp.SetTitle(payload.Title)
	lp.SetPriority(payload.Priority)
	lp.SetSmartCostLimit(payload.SmartCostLimit)
	lp.SetThresholds(payload.Thresholds)

	// TODO mode warning
	lp.SetSocConfig(payload.Soc)

	mode, err := api.ChargeModeString(payload.Mode)
	if err == nil {
		lp.SetMode(mode)
	}

	if err == nil {
		err = lp.SetPhases(payload.Phases)
	}

	if err == nil {
		err = lp.SetMinCurrent(payload.MinCurrent)
	}

	if err == nil {
		err = lp.SetMaxCurrent(payload.MaxCurrent)
	}

	return err
}

type loadpointFullConfig struct {
	ID   int    `json:"id,omitempty"` // db row id
	Name string `json:"name"`         // either slice index (yaml) or db:<row id>

	// static config
	loadpointStaticConfig
	loadpointDynamicConfig
}

func loadpointSplitConfig(r io.Reader) (loadpointDynamicConfig, map[string]any, error) {
	var payload map[string]any

	if err := jsonDecoder(r).Decode(&payload); err != nil {
		return loadpointDynamicConfig{}, nil, err
	}

	// split static and dynamic config via mapstructure
	var cc struct {
		loadpointDynamicConfig `mapstructure:",squash"`
		Other                  map[string]any `mapstructure:",remain"`
	}

	if err := util.DecodeOther(payload, &cc); err != nil {
		return loadpointDynamicConfig{}, nil, err
	}

	return cc.loadpointDynamicConfig, cc.Other, nil
}

// loadpointConfig returns a single loadpoint's configuration
func loadpointConfig(dev config.Device[loadpoint.API]) loadpointFullConfig {
	lp := dev.Instance()

	var id int
	if configurable, ok := dev.(config.ConfigurableDevice[loadpoint.API]); ok {
		id = configurable.ID()
	}

	res := loadpointFullConfig{
		ID:   id,
		Name: dev.Config().Name,

		loadpointStaticConfig:  getLoadpointStaticConfig(lp),
		loadpointDynamicConfig: getLoadpointDynamicConfig(lp),
	}

	return res
}

// loadpointsConfigHandler returns a device configurations by class
func loadpointsConfigHandler() http.HandlerFunc {
	return func(w http.ResponseWriter, r *http.Request) {
		res := lo.Map(config.Loadpoints().Devices(), func(dev config.Device[loadpoint.API], _ int) loadpointFullConfig {
			return loadpointConfig(dev)
		})

		jsonResult(w, res)
	}
}

// loadpointConfigHandler returns a device configurations by class
func loadpointConfigHandler() http.HandlerFunc {
	h := config.Loadpoints()

	return func(w http.ResponseWriter, r *http.Request) {
		vars := mux.Vars(r)

		id, err := strconv.Atoi(vars["id"])
		if err != nil {
			jsonError(w, http.StatusBadRequest, err)
			return
		}

		dev, err := h.ByName(config.NameForID(id))
		if err != nil {
			jsonError(w, http.StatusBadRequest, err)
			return
		}

		res := loadpointConfig(dev)

		jsonResult(w, res)
	}
}

// newLoadpointHandler creates a new loadpoint
func newLoadpointHandler() http.HandlerFunc {
	h := config.Loadpoints()

	return func(w http.ResponseWriter, r *http.Request) {
		dynamic, static, err := loadpointSplitConfig(r.Body)
		if err != nil {
			jsonError(w, http.StatusBadRequest, err)
			return
		}

		id := len(h.Devices())
		name := "lp-" + strconv.Itoa(id+1)

		log := util.NewLoggerWithLoadpoint(name, id+1)

		dev := config.BlankConfigurableDevice[loadpoint.API]()
		settings := coresettings.NewDeviceSettingsAdapter(dev)

		instance, err := core.NewLoadpointFromConfig(log, settings, static)
		if err != nil {
			jsonError(w, http.StatusBadRequest, err)
			return
		}
		dev.Update(static, instance)

		if err := loadpointUpdateDynamicConfig(dynamic, instance); err != nil {
			jsonError(w, http.StatusBadRequest, err)
		}

		conf, err := config.AddConfig(templates.Loadpoint, "", static)
		if err != nil {
			jsonError(w, http.StatusBadRequest, err)
			return
		}

		if err := h.Add(dev); err != nil {
			jsonError(w, http.StatusBadRequest, err)
			return
		}

		setConfigDirty()

		res := struct {
			ID   int    `json:"id"`
			Name string `json:"name"`
		}{
			ID:   conf.ID,
			Name: config.NameForID(conf.ID),
		}

		jsonResult(w, res)
	}
}

// updateLoadpointHandler returns a device configurations by class
func updateLoadpointHandler() http.HandlerFunc {
	h := config.Loadpoints()

	return func(w http.ResponseWriter, r *http.Request) {
		vars := mux.Vars(r)

		id, err := strconv.Atoi(vars["id"])
		if err != nil {
			jsonError(w, http.StatusBadRequest, err)
			return
		}

		dev, err := h.ByName(config.NameForID(id))
		if err != nil {
			jsonError(w, http.StatusBadRequest, err)
			return
		}

		configurable, ok := dev.(config.ConfigurableDevice[loadpoint.API])
		if !ok {
			jsonError(w, http.StatusBadRequest, errors.New("not configurable"))
			return
		}

		instance := dev.Instance()

		dynamic, static, err := loadpointSplitConfig(r.Body)
		if err != nil {
			jsonError(w, http.StatusBadRequest, err)
			return
		}

		// dynamic
		if err := loadpointUpdateDynamicConfig(dynamic, instance); err != nil {
			jsonError(w, http.StatusBadRequest, err)
			return
		}

		// static
		if err := configurable.Update(static, instance); err != nil {
			jsonError(w, http.StatusBadRequest, err)
			return
		}

		// TODO dirty handling
		w.WriteHeader(http.StatusOK)
	}
}

// deleteLoadpointHandler deletes a loadpoint
func deleteLoadpointHandler() http.HandlerFunc {
	h := config.Loadpoints()

	return func(w http.ResponseWriter, r *http.Request) {
		vars := mux.Vars(r)

		id, err := strconv.Atoi(vars["id"])
		if err != nil {
			jsonError(w, http.StatusBadRequest, err)
			return
		}

		setConfigDirty()

		if err := deleteDevice(id, h); err != nil {
			jsonError(w, http.StatusBadRequest, err)
			return
		}

		res := struct {
			ID int `json:"id"`
		}{
			ID: id,
		}

		jsonResult(w, res)
	}
}<|MERGE_RESOLUTION|>--- conflicted
+++ resolved
@@ -36,15 +36,6 @@
 
 type loadpointDynamicConfig struct {
 	// dynamic config
-<<<<<<< HEAD
-	//Title          string  `json:"title"`
-	Mode           string  `json:"mode"`
-	Priority       int     `json:"priority"`
-	Phases         int     `json:"phases"`
-	MinCurrent     float64 `json:"minCurrent"`
-	MaxCurrent     float64 `json:"maxCurrent"`
-	SmartCostLimit float64 `json:"smartCostLimit"`
-=======
 	Title          string   `json:"title"`
 	Mode           string   `json:"mode"`
 	Priority       int      `json:"priority"`
@@ -52,7 +43,6 @@
 	MinCurrent     float64  `json:"minCurrent"`
 	MaxCurrent     float64  `json:"maxCurrent"`
 	SmartCostLimit *float64 `json:"smartCostLimit"`
->>>>>>> f75a6bc5
 
 	Thresholds loadpoint.ThresholdsConfig `json:"thresholds"`
 	Soc        loadpoint.SocConfig        `json:"soc"`
