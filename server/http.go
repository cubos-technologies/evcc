package server

import (
	"fmt"
	"net/http"
	"strconv"
	"time"

	eapi "github.com/evcc-io/evcc/api"
	"github.com/evcc-io/evcc/core/site"
	"github.com/evcc-io/evcc/server/assets"
	"github.com/evcc-io/evcc/util"
	"github.com/evcc-io/evcc/util/auth"
	"github.com/evcc-io/evcc/util/telemetry"
	"github.com/go-http-utils/etag"
	"github.com/gorilla/handlers"
	"github.com/gorilla/mux"
)

type route struct {
	Method      string
	Pattern     string
	HandlerFunc http.HandlerFunc
}

func (r route) Methods() []string {
	if r.Method == http.MethodGet {
		return []string{r.Method}
	}
	return []string{r.Method, http.MethodOptions}
}

// HTTPd wraps an http.Server and adds the root router
type HTTPd struct {
	*http.Server
}

// NewHTTPd creates HTTP server with configured routes for loadpoint
func NewHTTPd(addr string, hub *SocketHub) *HTTPd {
	router := mux.NewRouter().StrictSlash(true)

	// websocket
	router.HandleFunc("/ws", socketHandler(hub))

	// static - individual handlers per root and folders
	static := router.PathPrefix("/").Subrouter()
	static.Use(handlers.CompressHandler)
	static.Use(handlers.CompressHandler, func(h http.Handler) http.Handler {
		return etag.Handler(h, false)
	})

	// allow requesting http assets from a non-private host. see https://developer.chrome.com/blog/cors-rfc1918-feedback?hl=de#step-2:-sending-preflight-requests-with-a-special-header
	static.Use(func(next http.Handler) http.Handler {
		return http.HandlerFunc(func(w http.ResponseWriter, r *http.Request) {
			w.Header().Set("Access-Control-Allow-Origin", "*")
			w.Header().Set("Access-Control-Allow-Private-Network", "true")
			next.ServeHTTP(w, r)
		})
	})

	static.HandleFunc("/", indexHandler())
	for _, dir := range []string{"assets", "meta"} {
		static.PathPrefix("/" + dir).Handler(http.FileServer(http.FS(assets.Web)))
	}
	static.PathPrefix("/i18n").Handler(http.StripPrefix("/i18n", http.FileServer(http.FS(assets.I18n))))

	srv := &HTTPd{
		Server: &http.Server{
			Addr:         addr,
			Handler:      router,
			ReadTimeout:  5 * time.Second,
			WriteTimeout: 10 * time.Second,
			IdleTimeout:  120 * time.Second,
			ErrorLog:     log.ERROR,
		},
	}
	srv.SetKeepAlivesEnabled(true)

	return srv
}

// Router returns the main router
func (s *HTTPd) Router() *mux.Router {
	return s.Handler.(*mux.Router)
}

// RegisterSiteHandlers connects the http handlers to the site
func (s *HTTPd) RegisterSiteHandlers(site site.API, auth auth.Auth, cache *util.Cache) {
	router := s.Server.Handler.(*mux.Router)

	// api
	api := router.PathPrefix("/api").Subrouter()
	api.Use(jsonHandler)
	api.Use(handlers.CompressHandler)
	api.Use(handlers.CORS(
		handlers.AllowedHeaders([]string{"Content-Type"}),
	))

	// site api
	routes := map[string]route{
		"health":                  {"GET", "/health", healthHandler(site)},
		"state":                   {"GET", "/state", stateHandler(cache)},
<<<<<<< HEAD
		"config":                  {"GET", "/config/templates/{class:[a-z]+}", templatesHandler},
		"products":                {"GET", "/config/products/{class:[a-z]+}", productsHandler},
		"devices":                 {"GET", "/config/devices/{class:[a-z]+}", devicesConfigHandler},
		"device":                  {"GET", "/config/devices/{class:[a-z]+}/{id:[0-9.]+}", deviceConfigHandler},
		"devicestatus":            {"GET", "/config/devices/{class:[a-z]+}/{name:[a-zA-Z0-9_.:-]+}/status", deviceStatusHandler},
		"loadpoints":              {"GET", "/config/loadpoints", loadpointsConfigHandler(site)},
		"site":                    {"GET", "/config/site", siteHandler(site)},
		"dirty":                   {"GET", "/config/dirty", boolGetHandler(ConfigDirty)},
		"updatesite":              {"PUT", "/config/site", updateSiteHandler(site)},
		"newdevice":               {"POST", "/config/devices/{class:[a-z]+}", newDeviceHandler},
		"updatedevice":            {"PUT", "/config/devices/{class:[a-z]+}/{id:[0-9.]+}", updateDeviceHandler},
		"deletedevice":            {"DELETE", "/config/devices/{class:[a-z]+}/{id:[0-9.]+}", deleteDeviceHandler},
		"testconfig":              {"POST", "/config/test/{class:[a-z]+}", testConfigHandler},
		"testmerged":              {"POST", "/config/test/{class:[a-z]+}/merge/{id:[0-9.]+}", testConfigHandler},
=======
>>>>>>> b995404c
		"buffersoc":               {"POST", "/buffersoc/{value:[0-9.]+}", floatHandler(site.SetBufferSoc, site.GetBufferSoc)},
		"bufferstartsoc":          {"POST", "/bufferstartsoc/{value:[0-9.]+}", floatHandler(site.SetBufferStartSoc, site.GetBufferStartSoc)},
		"batterydischargecontrol": {"POST", "/batterydischargecontrol/{value:[a-z]+}", boolHandler(site.SetBatteryDischargeControl, site.GetBatteryDischargeControl)},
		"prioritysoc":             {"POST", "/prioritysoc/{value:[0-9.]+}", floatHandler(site.SetPrioritySoc, site.GetPrioritySoc)},
		"residualpower":           {"POST", "/residualpower/{value:-?[0-9.]+}", floatHandler(site.SetResidualPower, site.GetResidualPower)},
		"smartcost":               {"POST", "/smartcostlimit/{value:-?[0-9.]+}", updateSmartCostLimit(site)},
		"tariff":                  {"GET", "/tariff/{tariff:[a-z]+}", tariffHandler(site)},
		"sessions":                {"GET", "/sessions", sessionHandler},
		"updatesession":           {"PUT", "/session/{id:[0-9]+}", updateSessionHandler},
		"deletesession":           {"DELETE", "/session/{id:[0-9]+}", deleteSessionHandler},
		"telemetry":               {"GET", "/settings/telemetry", boolGetHandler(telemetry.Enabled)},
		"telemetry2":              {"POST", "/settings/telemetry/{value:[a-z]+}", boolHandler(telemetry.Enable, telemetry.Enabled)},
	}

	for _, r := range routes {
		api.Methods(r.Methods()...).Path(r.Pattern).Handler(r.HandlerFunc)
	}

	// config ui (secured)
	configApi := api.PathPrefix("/config").Subrouter()
	configApi.Use(ensureAuthHandler(auth))

	configRoutes := map[string]route{
		"templates":    {"GET", "/templates/{class:[a-z]+}", templatesHandler},
		"products":     {"GET", "/products/{class:[a-z]+}", productsHandler},
		"devices":      {"GET", "/devices/{class:[a-z]+}", devicesHandler},
		"device":       {"GET", "/devices/{class:[a-z]+}/{id:[0-9.]+}", deviceConfigHandler},
		"devicestatus": {"GET", "/devices/{class:[a-z]+}/{name:[a-zA-Z0-9_.:-]+}/status", deviceStatusHandler},
		"site":         {"GET", "/site", siteHandler(site)},
		"dirty":        {"GET", "/dirty", boolGetHandler(ConfigDirty)},
		"updatesite":   {"PUT", "/site", updateSiteHandler(site)},
		"newdevice":    {"POST", "/devices/{class:[a-z]+}", newDeviceHandler},
		"updatedevice": {"PUT", "/devices/{class:[a-z]+}/{id:[0-9.]+}", updateDeviceHandler},
		"deletedevice": {"DELETE", "/devices/{class:[a-z]+}/{id:[0-9.]+}", deleteDeviceHandler},
		"testconfig":   {"POST", "/test/{class:[a-z]+}", testConfigHandler},
		"testmerged":   {"POST", "/test/{class:[a-z]+}/merge/{id:[0-9.]+}", testConfigHandler},
	}

	for _, r := range configRoutes {
		configApi.Methods(r.Methods()...).Path(r.Pattern).Handler(r.HandlerFunc)
	}

	// vehicle api
	vehicles := map[string]route{
		"minsoc":   {"POST", "/vehicles/{name:[a-zA-Z0-9_.:-]+}/minsoc/{value:[0-9]+}", minSocHandler(site)},
		"limitsoc": {"POST", "/vehicles/{name:[a-zA-Z0-9_.:-]+}/limitsoc/{value:[0-9]+}", limitSocHandler(site)},
		"plan":     {"POST", "/vehicles/{name:[a-zA-Z0-9_.:-]+}/plan/soc/{value:[0-9]+}/{time:[0-9TZ:.-]+}", planSocHandler(site)},
		"plan2":    {"DELETE", "/vehicles/{name:[a-zA-Z0-9_.:-]+}/plan/soc", planSocRemoveHandler(site)},

		// config ui
		// "mode":       {"POST", "/mode/{value:[a-z]+}", chargeModeHandler(v)},
		// "mincurrent": {"POST", "/mincurrent/{value:[0-9.]+}", floatHandler(pass(v.SetMinCurrent), v.GetMinCurrent)},
		// "maxcurrent": {"POST", "/maxcurrent/{value:[0-9.]+}", floatHandler(pass(v.SetMaxCurrent), v.GetMaxCurrent)},
		// "phases":     {"POST", "/phases/{value:[0-9]+}", intHandler(pass(v.SetMinSoc), v.GetMinSoc)},
	}

	for _, r := range vehicles {
		api.Methods(r.Methods()...).Path(r.Pattern).Handler(r.HandlerFunc)
	}

	// loadpoint api
	for id, lp := range site.Loadpoints() {
		for _, r := range map[string]route{
			"get":    {"GET", "/config/loadpoints/" + strconv.Itoa(id), loadpointConfigHandler(id, lp)},
			"update": {"PUT", "/config/loadpoints/" + strconv.Itoa(id), updateLoadpointHandler(lp)},
		} {
			api.Methods(r.Methods()...).Path(r.Pattern).Handler(r.HandlerFunc)
		}

		api := api.PathPrefix(fmt.Sprintf("/loadpoints/%d", id+1)).Subrouter()

		routes := map[string]route{
			"mode":             {"POST", "/mode/{value:[a-z]+}", handler(eapi.ChargeModeString, pass(lp.SetMode), lp.GetMode)},
			"limitsoc":         {"POST", "/limitsoc/{value:[0-9]+}", intHandler(pass(lp.SetLimitSoc), lp.GetLimitSoc)},
			"limitenergy":      {"POST", "/limitenergy/{value:[0-9.]+}", floatHandler(pass(lp.SetLimitEnergy), lp.GetLimitEnergy)},
			"mincurrent":       {"POST", "/mincurrent/{value:[0-9.]+}", floatHandler(lp.SetMinCurrent, lp.GetMinCurrent)},
			"maxcurrent":       {"POST", "/maxcurrent/{value:[0-9.]+}", floatHandler(lp.SetMaxCurrent, lp.GetMaxCurrent)},
			"phases":           {"POST", "/phases/{value:[0-9]+}", intHandler(lp.SetPhases, lp.GetPhases)},
			"plan":             {"GET", "/plan", planHandler(lp)},
			"planpreview":      {"GET", "/plan/preview/{type:(?:soc|energy)}/{value:[0-9.]+}/{time:[0-9TZ:.-]+}", planPreviewHandler(lp)},
			"planenergy":       {"POST", "/plan/energy/{value:[0-9.]+}/{time:[0-9TZ:.-]+}", planEnergyHandler(lp)},
			"planenergy2":      {"DELETE", "/plan/energy", planRemoveHandler(lp)},
			"vehicle":          {"POST", "/vehicle/{name:[a-zA-Z0-9_.:-]+}", vehicleSelectHandler(site, lp)},
			"vehicle2":         {"DELETE", "/vehicle", vehicleRemoveHandler(lp)},
			"vehicleDetect":    {"PATCH", "/vehicle", vehicleDetectHandler(lp)},
			"remotedemand":     {"POST", "/remotedemand/{demand:[a-z]+}/{source:[0-9a-zA-Z_-]+}", remoteDemandHandler(lp)},
			"enableThreshold":  {"POST", "/enable/threshold/{value:-?[0-9.]+}", floatHandler(pass(lp.SetEnableThreshold), lp.GetEnableThreshold)},
			"disableThreshold": {"POST", "/disable/threshold/{value:-?[0-9.]+}", floatHandler(pass(lp.SetDisableThreshold), lp.GetDisableThreshold)},
<<<<<<< HEAD
			"smartCostLimit":   {"POST", "/smartcostlimit/{value:[0-9.]+}", floatHandler(pass(lp.SetSmartCostLimit), lp.GetSmartCostLimit)},
			"priority":         {"POST", "/priority/{value:[0-9.]+}", intHandler(pass(lp.SetPriority), lp.GetPriority)},
=======
			"smartCostLimit":   {"POST", "/smartcostlimit/{value:-?[0-9.]+}", floatHandler(pass(lp.SetSmartCostLimit), lp.GetSmartCostLimit)},
			// "priority":         {"POST", "/priority/{value:[0-9.]+}", floatHandler(pass(lp.SetPriority), lp.GetPriority)},
>>>>>>> b995404c
		}

		for _, r := range routes {
			api.Methods(r.Methods()...).Path(r.Pattern).Handler(r.HandlerFunc)
		}
	}
}

// RegisterAuthHandlers provides authentication handlers
func (s *HTTPd) RegisterAuthHandlers(auth auth.Auth) {
	router := s.Server.Handler.(*mux.Router)

	// api
	api := router.PathPrefix("/api/auth").Subrouter()
	api.Use(jsonHandler)
	api.Use(handlers.CompressHandler)
	api.Use(handlers.CORS(
		handlers.AllowedHeaders([]string{"Content-Type"}),
	))

	// auth api
	routes := map[string]route{
		"password": {"PUT", "/password", updatePasswordHandler(auth)},
		"auth":     {"GET", "/status", authStatusHandler(auth)},
		"login":    {"POST", "/login", loginHandler(auth)},
		"logout":   {"POST", "/logout", logoutHandler},
	}

	for _, r := range routes {
		api.Methods(r.Methods()...).Path(r.Pattern).Handler(r.HandlerFunc)
	}
}

// RegisterSystemHandler provides system level handlers
func (s *HTTPd) RegisterSystemHandler(auth auth.Auth, shutdown func()) {
	router := s.Server.Handler.(*mux.Router)

	// api
	api := router.PathPrefix("/api/system").Subrouter()
	api.Use(jsonHandler)
	api.Use(ensureAuthHandler(auth))
	api.Use(handlers.CompressHandler)
	api.Use(handlers.CORS(
		handlers.AllowedHeaders([]string{"Content-Type"}),
	))

	// system api
	routes := map[string]route{
		"log":      {"GET", "/log", logHandler},
		"logareas": {"GET", "/log/areas", logAreasHandler},
		"shutdown": {"POST", "/shutdown", func(w http.ResponseWriter, r *http.Request) {
			shutdown()
			w.WriteHeader(http.StatusNoContent)
		}},
	}

	for _, r := range routes {
		api.Methods(r.Methods()...).Path(r.Pattern).Handler(r.HandlerFunc)
	}
}<|MERGE_RESOLUTION|>--- conflicted
+++ resolved
@@ -100,23 +100,6 @@
 	routes := map[string]route{
 		"health":                  {"GET", "/health", healthHandler(site)},
 		"state":                   {"GET", "/state", stateHandler(cache)},
-<<<<<<< HEAD
-		"config":                  {"GET", "/config/templates/{class:[a-z]+}", templatesHandler},
-		"products":                {"GET", "/config/products/{class:[a-z]+}", productsHandler},
-		"devices":                 {"GET", "/config/devices/{class:[a-z]+}", devicesConfigHandler},
-		"device":                  {"GET", "/config/devices/{class:[a-z]+}/{id:[0-9.]+}", deviceConfigHandler},
-		"devicestatus":            {"GET", "/config/devices/{class:[a-z]+}/{name:[a-zA-Z0-9_.:-]+}/status", deviceStatusHandler},
-		"loadpoints":              {"GET", "/config/loadpoints", loadpointsConfigHandler(site)},
-		"site":                    {"GET", "/config/site", siteHandler(site)},
-		"dirty":                   {"GET", "/config/dirty", boolGetHandler(ConfigDirty)},
-		"updatesite":              {"PUT", "/config/site", updateSiteHandler(site)},
-		"newdevice":               {"POST", "/config/devices/{class:[a-z]+}", newDeviceHandler},
-		"updatedevice":            {"PUT", "/config/devices/{class:[a-z]+}/{id:[0-9.]+}", updateDeviceHandler},
-		"deletedevice":            {"DELETE", "/config/devices/{class:[a-z]+}/{id:[0-9.]+}", deleteDeviceHandler},
-		"testconfig":              {"POST", "/config/test/{class:[a-z]+}", testConfigHandler},
-		"testmerged":              {"POST", "/config/test/{class:[a-z]+}/merge/{id:[0-9.]+}", testConfigHandler},
-=======
->>>>>>> b995404c
 		"buffersoc":               {"POST", "/buffersoc/{value:[0-9.]+}", floatHandler(site.SetBufferSoc, site.GetBufferSoc)},
 		"bufferstartsoc":          {"POST", "/bufferstartsoc/{value:[0-9.]+}", floatHandler(site.SetBufferStartSoc, site.GetBufferStartSoc)},
 		"batterydischargecontrol": {"POST", "/batterydischargecontrol/{value:[a-z]+}", boolHandler(site.SetBatteryDischargeControl, site.GetBatteryDischargeControl)},
@@ -145,6 +128,7 @@
 		"devices":      {"GET", "/devices/{class:[a-z]+}", devicesHandler},
 		"device":       {"GET", "/devices/{class:[a-z]+}/{id:[0-9.]+}", deviceConfigHandler},
 		"devicestatus": {"GET", "/devices/{class:[a-z]+}/{name:[a-zA-Z0-9_.:-]+}/status", deviceStatusHandler},
+		"loadpoints":   {"GET", "/config/loadpoints", loadpointsConfigHandler(site)},
 		"site":         {"GET", "/site", siteHandler(site)},
 		"dirty":        {"GET", "/dirty", boolGetHandler(ConfigDirty)},
 		"updatesite":   {"PUT", "/site", updateSiteHandler(site)},
@@ -205,13 +189,8 @@
 			"remotedemand":     {"POST", "/remotedemand/{demand:[a-z]+}/{source:[0-9a-zA-Z_-]+}", remoteDemandHandler(lp)},
 			"enableThreshold":  {"POST", "/enable/threshold/{value:-?[0-9.]+}", floatHandler(pass(lp.SetEnableThreshold), lp.GetEnableThreshold)},
 			"disableThreshold": {"POST", "/disable/threshold/{value:-?[0-9.]+}", floatHandler(pass(lp.SetDisableThreshold), lp.GetDisableThreshold)},
-<<<<<<< HEAD
-			"smartCostLimit":   {"POST", "/smartcostlimit/{value:[0-9.]+}", floatHandler(pass(lp.SetSmartCostLimit), lp.GetSmartCostLimit)},
+			"smartCostLimit":   {"POST", "/smartcostlimit/{value:-?[0-9.]+}", floatHandler(pass(lp.SetSmartCostLimit), lp.GetSmartCostLimit)},
 			"priority":         {"POST", "/priority/{value:[0-9.]+}", intHandler(pass(lp.SetPriority), lp.GetPriority)},
-=======
-			"smartCostLimit":   {"POST", "/smartcostlimit/{value:-?[0-9.]+}", floatHandler(pass(lp.SetSmartCostLimit), lp.GetSmartCostLimit)},
-			// "priority":         {"POST", "/priority/{value:[0-9.]+}", floatHandler(pass(lp.SetPriority), lp.GetPriority)},
->>>>>>> b995404c
 		}
 
 		for _, r := range routes {
