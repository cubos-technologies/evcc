--- conflicted
+++ resolved
@@ -39,8 +39,4 @@
   uri: http://{{ .host }}:{{ .port }}
   token: {{ .token }}
   device: {{ .device }}
-<<<<<<< HEAD
-  invert: {{ .invert }}
-=======
-  usage: {{ .usage }}
->>>>>>> 30940df0
+  usage: {{ .usage }}