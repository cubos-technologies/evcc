template: tq-em420
products:
  - brand: TQ
    description:
      generic: Energy Manager EM420
params:
  - name: usage
<<<<<<< HEAD
    choice: ["grid", "pv", "battery"]
=======
>>>>>>> 7a601efb
  - name: host
  - name: port
    default: 80
  - name: device
    default: "local"
    description:
      de: API Gerätepfad
      en: API Device Path
    help:
      de: JSON-Schnittstelle -> Datenendpunkt
      en: JSON-API -> Data Endpoint
  - name: token
    required: true
    example: ey...
    description:
      de: Accesstoken
      en: Access token
    help:
      de: Token des EM420 (Erstellen unter Profil -> Zugangsschlüssel)
      en: Access token for EM420 (Create in Profile -> Access tokens)
  - name: invert
    required: false
    example: false
    description:
      de: Invertieren
      en: Invert
    help:
      de: Stromausgabenmessung invertieren
      en: Invert power output reading
render: |
  type: tq-em420
  uri: http://{{ .host }}:{{ .port }}
  token: {{ .token }}
  device: {{ .device }}
  usage: {{ .usage }}<|MERGE_RESOLUTION|>--- conflicted
+++ resolved
@@ -5,10 +5,7 @@
       generic: Energy Manager EM420
 params:
   - name: usage
-<<<<<<< HEAD
     choice: ["grid", "pv", "battery"]
-=======
->>>>>>> 7a601efb
   - name: host
   - name: port
     default: 80
