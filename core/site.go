package core

import (
	"context"
	"fmt"
	"math"
	"strings"
	"sync"
	"testing"
	"time"

	"github.com/cenkalti/backoff/v4"
	"github.com/evcc-io/evcc/api"
	"github.com/evcc-io/evcc/cmd/shutdown"
	"github.com/evcc-io/evcc/core/circuit"
	"github.com/evcc-io/evcc/core/coordinator"
	"github.com/evcc-io/evcc/core/keys"
	"github.com/evcc-io/evcc/core/planner"
	"github.com/evcc-io/evcc/core/prioritizer"
	"github.com/evcc-io/evcc/core/session"
	"github.com/evcc-io/evcc/core/site"
	"github.com/evcc-io/evcc/core/soc"
	"github.com/evcc-io/evcc/core/vehicle"
	"github.com/evcc-io/evcc/push"
	"github.com/evcc-io/evcc/server/db"
	"github.com/evcc-io/evcc/server/db/settings"
	"github.com/evcc-io/evcc/tariff"
	"github.com/evcc-io/evcc/util"
	"github.com/evcc-io/evcc/util/config"
	"github.com/evcc-io/evcc/util/telemetry"
	"github.com/smallnest/chanx"
	"golang.org/x/sync/errgroup"
)

// meterMeasurement is used as slice element for publishing structured data
type meterMeasurement struct {
	Power          float64 `json:"P"`
	Energy         float64 `json:"EPos"`
	EnergyNegative float64 `json:"ENeg"`
	IL1            float64 `json:"IL1"`
	IL2            float64 `json:"IL2"`
	IL3            float64 `json:"IL3"`
	UL1            float64 `json:"UL1"`
	UL2            float64 `json:"UL2"`
	UL3            float64 `json:"UL3"`
}

type MeterMeasurement = meterMeasurement

// batteryMeasurement is used as slice element for publishing structured data
type batteryMeasurement struct {
	Power        float64 `json:"P"`
	Energy       float64 `json:"E"`
	Soc          float64 `json:"soc"`
	Capacity     float64 `json:"capacity"`
	Controllable bool    `json:"controllable"`
	IL1          float64 `json:"IL1"`
	IL2          float64 `json:"IL2"`
	IL3          float64 `json:"IL3"`
	UL1          float64 `json:"UL1"`
	UL2          float64 `json:"UL2"`
	UL3          float64 `json:"UL3"`
}

type BatteryMeasurement = batteryMeasurement

type meterError struct {
	Error string `json:"error"`
}

type meterStatus struct {
	Status string `json:"status"`
}

var _ site.API = (*Site)(nil)

// Site is the main configuration container. A site can host multiple loadpoints.
type Site struct {
	uiChan       chan<- util.Param // client push messages
	lpUpdateChan chan *Loadpoint

	*Health

	sync.RWMutex
	log *util.Logger

	// configuration
	Title         string       `mapstructure:"title"`         // UI title
	Voltage       float64      `mapstructure:"voltage"`       // Operating voltage. 230V for Germany.
	ResidualPower float64      `mapstructure:"residualPower"` // PV meter only: household usage. Grid meter: household safety margin
	Meters        MetersConfig `mapstructure:"meters"`        // Meter references
	// TODO deprecated
	CircuitRef_ string `mapstructure:"circuit"` // Circuit reference

	MaxGridSupplyWhileBatteryCharging float64 `mapstructure:"maxGridSupplyWhileBatteryCharging"` // ignore battery charging if AC consumption is above this value

	// meters
	circuit       api.Circuit          // Circuit
	gridMeter     map[string]api.Meter // Grid usage meter
	pvMeters      map[string]api.Meter // PV generation meters
	batteryMeters map[string]api.Meter // Battery charging meters
	extMeters     map[string]api.Meter // External meters - for monitoring only
	auxMeters     map[string]api.Meter // Auxiliary meters

	// battery settings
	prioritySoc             float64  // prefer battery up to this Soc
	bufferSoc               float64  // continue charging on battery above this Soc
	bufferStartSoc          float64  // start charging on battery above this Soc
	batteryDischargeControl bool     // prevent battery discharge for fast and planned charging
	batteryGridChargeLimit  *float64 // grid charging limit

	loadpoints  []*Loadpoint             // Loadpoints
	tariffs     *tariff.Tariffs          // Tariffs
	coordinator *coordinator.Coordinator // Vehicles
	prioritizer *prioritizer.Prioritizer // Power budgets
	stats       *Stats                   // Stats

	// cached state
	gridPower    float64         // Grid power
	pvPower      float64         // PV power
	auxPower     float64         // Aux power
	batteryPower float64         // Battery charge power
	batterySoc   float64         // Battery soc
	batteryMode  api.BatteryMode // Battery mode (runtime only, not persisted)

	publishCache map[string]any // store last published values to avoid unnecessary republishing

	// Loadpointpowercalculation
	loadpointData LoadpointData
	//maxBatteryPower     float64
}

// MetersConfig contains the site's meter configuration
type MetersConfig struct {
	GridMeterRef     string   `mapstructure:"grid"`    // Grid usage meter
	PVMetersRef      []string `mapstructure:"pv"`      // PV meter
	BatteryMetersRef []string `mapstructure:"battery"` // Battery charging meter
	ExtMetersRef     []string `mapstructure:"ext"`     // Meters used only for monitoring
	AuxMetersRef     []string `mapstructure:"aux"`     // Auxiliary meters
}

type LoadpointData struct {
	newDataforLoadpoint map[*Loadpoint]bool    //TODO  when ID then Change
	powerForLoadpoint   map[*Loadpoint]float64 //TODO when ID then Change
	prevError           float64
	freePowerPID        float64
	circuitMinPower     map[api.Circuit]float64
	circuitList         []api.Circuit
	muLp                sync.Mutex
}

const (
	standbyPower = 10 // consider less than 10W as charger in standby
	maxPrio      = 10 // Max Count for Prio
)

// NewSiteFromConfig creates a new site
func NewSiteFromConfig(other map[string]interface{}) (*Site, error) {
	site := NewSite()

	// TODO remove
	if err := util.DecodeOther(other, site); err != nil {
		return nil, err
	}

	// add meters from config
	site.restoreMetersAndTitle()

	// TODO title
	Voltage = site.Voltage

	return site, nil
}

func (site *Site) Boot(log *util.Logger, loadpoints []*Loadpoint, tariffs *tariff.Tariffs) error {
	site.loadpoints = loadpoints
	site.tariffs = tariffs

	handler := config.Vehicles()
	site.coordinator = coordinator.New(log, config.Instances(handler.Devices()))
	handler.Subscribe(site.updateVehicles)

	site.prioritizer = prioritizer.New(log)
	site.stats = NewStats()

	// upload telemetry on shutdown
	if telemetry.Enabled() {
		shutdown.Register(func() {
			telemetry.Persist(log)
		})
	}

	tariff := site.GetTariff(PlannerTariff)

	// give loadpoints access to vehicles and database
	for _, lp := range loadpoints {
		lp.coordinator = coordinator.NewAdapter(lp, site.coordinator)
		lp.planner = planner.New(lp.log, tariff)

		if db.Instance != nil {
			var err error
			if lp.db, err = session.NewStore(lp.GetTitle(), db.Instance); err != nil {
				return err
			}
			// Fix any dangling history
			if err := lp.db.ClosePendingSessionsInHistory(lp.chargeMeterTotal()); err != nil {
				return err
			}

			// NOTE: this requires stopSession to respect async access
			shutdown.Register(lp.stopSession)
		}
	}

	// circuit
	if c := circuit.Root(); c != nil {
		site.circuit = c
	}

	// grid meter
	site.gridMeter = make(map[string]api.Meter)
	if site.Meters.GridMeterRef != "" {
		dev, err := config.Meters().ByName(site.Meters.GridMeterRef)
		if err != nil {
			return err
		}
		if cubosId, found := dev.Config().Other["cubos_id"].(string); found {
			site.gridMeter[cubosId] = dev.Instance()
		} else {
			site.gridMeter[site.Meters.GridMeterRef] = dev.Instance()
		}
	}

	// multiple pv
	site.pvMeters = make(map[string]api.Meter)
	for _, ref := range site.Meters.PVMetersRef {
		dev, err := config.Meters().ByName(ref)
		if err != nil {
			return err
		}
		if cubosId, found := dev.Config().Other["cubos_id"].(string); found {
			site.pvMeters[cubosId] = dev.Instance()
		} else {
			site.pvMeters[ref] = dev.Instance()
		}
	}

	// multiple batteries
	site.batteryMeters = make(map[string]api.Meter)
	for _, ref := range site.Meters.BatteryMetersRef {
		dev, err := config.Meters().ByName(ref)
		if err != nil {
			return err
		}
		if cubosId, found := dev.Config().Other["cubos_id"].(string); found {
			site.batteryMeters[cubosId] = dev.Instance()
		} else {
			site.batteryMeters[ref] = dev.Instance()
		}
	}

	if len(site.batteryMeters) > 0 && site.GetResidualPower() <= 0 {
		site.log.WARN.Println("battery configured but residualPower is missing or <= 0 (add residualPower: 100 to site), see https://docs.evcc.io/en/docs/reference/configuration/site#residualpower")
	}

	// Meters used only for monitoring
	site.extMeters = make(map[string]api.Meter)
	for _, ref := range site.Meters.ExtMetersRef {
		dev, err := config.Meters().ByName(ref)
		if err != nil {
			return err
		}
		if cubosId, found := dev.Config().Other["cubos_id"].(string); found {
			site.extMeters[cubosId] = dev.Instance()
		} else {
			site.extMeters[ref] = dev.Instance()
		}
	}

	// auxiliary meters
	site.auxMeters = make(map[string]api.Meter)
	for _, ref := range site.Meters.AuxMetersRef {
		dev, err := config.Meters().ByName(ref)
		if err != nil {
			return err
		}
		if cubosId, found := dev.Config().Other["cubos_id"].(string); found {
			site.auxMeters[cubosId] = dev.Instance()
		} else {
			site.auxMeters[ref] = dev.Instance()
		}
	}

	// revert battery mode on shutdown
	shutdown.Register(func() {
		if mode := site.GetBatteryMode(); batteryModeModified(mode) {
			if err := site.applyBatteryMode(api.BatteryNormal); err != nil {
				site.log.ERROR.Println("battery mode:", err)
			}
		}
	})

	site.loadpointData = LoadpointData{newDataforLoadpoint: make(map[*Loadpoint]bool), powerForLoadpoint: make(map[*Loadpoint]float64), prevError: 0.0, freePowerPID: 0.0, circuitMinPower: make(map[api.Circuit]float64)}

	return nil
}

// NewSite creates a Site with sane defaults
func NewSite() *Site {
	lp := &Site{
		log:          util.NewLogger("site"),
		publishCache: make(map[string]any),
		Voltage:      230, // V
	}

	return lp
}

// restoreMetersAndTitle restores site meter configuration
func (site *Site) restoreMetersAndTitle() {
	if testing.Testing() {
		return
	}
	if v, err := settings.String(keys.Title); err == nil {
		site.Title = v
	}
	if v, err := settings.String(keys.GridMeter); err == nil && v != "" {
		site.Meters.GridMeterRef = v
	}
	if v, err := settings.String(keys.PvMeters); err == nil && v != "" {
		site.Meters.PVMetersRef = append(site.Meters.PVMetersRef, filterConfigurable(strings.Split(v, ","))...)
	}
	if v, err := settings.String(keys.BatteryMeters); err == nil && v != "" {
		site.Meters.BatteryMetersRef = append(site.Meters.BatteryMetersRef, filterConfigurable(strings.Split(v, ","))...)
	}
	if v, err := settings.String(keys.ExtMeters); err == nil && v != "" {
		site.Meters.ExtMetersRef = append(site.Meters.ExtMetersRef, filterConfigurable(strings.Split(v, ","))...)
	}
	if v, err := settings.String(keys.AuxMeters); err == nil && v != "" {
		site.Meters.AuxMetersRef = append(site.Meters.AuxMetersRef, filterConfigurable(strings.Split(v, ","))...)
	}
}

// restoreSettings restores site settings
func (site *Site) restoreSettings() error {
	if testing.Testing() {
		return nil
	}
	if v, err := settings.Float(keys.BufferSoc); err == nil {
		if err := site.SetBufferSoc(v); err != nil {
			return err
		}
	}
	if v, err := settings.Float(keys.BufferStartSoc); err == nil {
		if err := site.SetBufferStartSoc(v); err != nil {
			return err
		}
	}
	// TODO migrate from YAML
	if v, err := settings.Float(keys.MaxGridSupplyWhileBatteryCharging); err == nil {
		if err := site.SetMaxGridSupplyWhileBatteryCharging(v); err != nil {
			return err
		}
	}
	if v, err := settings.Float(keys.PrioritySoc); err == nil {
		if err := site.SetPrioritySoc(v); err != nil {
			return err
		}
	}
	if v, err := settings.Bool(keys.BatteryDischargeControl); err == nil {
		if err := site.SetBatteryDischargeControl(v); err != nil {
			return err
		}
	}
	if v, err := settings.Float(keys.ResidualPower); err == nil {
		if err := site.SetResidualPower(v); err != nil {
			return err
		}
	}
	if v, err := settings.Float(keys.BatteryGridChargeLimit); err == nil {
		site.SetBatteryGridChargeLimit(&v)
	}

	return nil
}

func meterCapabilities(name string, meter interface{}) string {
	_, power := meter.(api.Meter)
	_, energy := meter.(api.MeterEnergy)
	_, currents := meter.(api.PhaseCurrents)

	name += ":"
	return fmt.Sprintf("    %-10s power %s energy %s currents %s",
		name,
		presence[power],
		presence[energy],
		presence[currents],
	)
}

// DumpConfig site configuration
func (site *Site) DumpConfig() {
	// verify vehicle detection
	if vehicles := site.Vehicles().Instances(); len(vehicles) > 1 {
		for _, v := range vehicles {
			if _, ok := v.(api.ChargeState); !ok {
				site.log.WARN.Printf("vehicle '%s' does not support automatic detection", v.Title())
			}
		}
	}

	site.log.INFO.Println("site config:")
	site.log.INFO.Printf("  meters:      grid %s pv %s battery %s",
		presence[len(site.gridMeter) != 0],
		presence[len(site.pvMeters) > 0],
		presence[len(site.batteryMeters) > 0],
	)

	if len(site.gridMeter) != 0 {
		site.log.INFO.Println(meterCapabilities("grid", site.gridMeter))
	}

	// TODO go 1.23 use sorted
	for ref, pv := range site.pvMeters {
		site.log.INFO.Println(meterCapabilities(fmt.Sprintf("pv %s", ref), pv))
	}

	// TODO go 1.23 use sorted
	for ref, battery := range site.batteryMeters {
		_, ok := battery.(api.Battery)
		_, hasCapacity := battery.(api.BatteryCapacity)

		site.log.INFO.Println(
			meterCapabilities(fmt.Sprintf("battery %s", ref), battery),
			fmt.Sprintf("soc %s capacity %s", presence[ok], presence[hasCapacity]),
		)
	}

	// TODO go 1.23 use sorted
	for ref, pv := range site.auxMeters {
		site.log.INFO.Println(meterCapabilities(fmt.Sprintf("aux %s", ref), pv))
	}

	if vehicles := site.Vehicles().Instances(); len(vehicles) > 0 {
		site.log.INFO.Println("  vehicles:")

		for i, v := range vehicles {
			_, rng := v.(api.VehicleRange)
			_, finish := v.(api.VehicleFinishTimer)
			_, status := v.(api.ChargeState)
			_, climate := v.(api.VehicleClimater)
			_, wakeup := v.(api.Resurrector)
			site.log.INFO.Printf("    vehicle %d: range %s finish %s status %s climate %s wakeup %s",
				i+1, presence[rng], presence[finish], presence[status], presence[climate], presence[wakeup],
			)
		}
	}

	for i, lp := range site.loadpoints {
		lp.log.INFO.Printf("loadpoint %d:", i+1)
		lp.log.INFO.Printf("  mode:        %s", lp.GetMode())

		_, power := lp.charger.(api.Meter)
		_, energy := lp.charger.(api.MeterEnergy)
		_, currents := lp.charger.(api.PhaseCurrents)
		_, phases := lp.charger.(api.PhaseSwitcher)
		_, wakeup := lp.charger.(api.Resurrector)

		lp.log.INFO.Printf("  charger:     power %s energy %s currents %s phases %s wakeup %s",
			presence[power],
			presence[energy],
			presence[currents],
			presence[phases],
			presence[wakeup],
		)

		lp.log.INFO.Printf("  meters:      charge %s", presence[lp.HasChargeMeter()])

		if lp.HasChargeMeter() {
			lp.log.INFO.Printf(meterCapabilities("charge", lp.chargeMeter))
		}
	}
}

// publish sends values to UI and databases
func (site *Site) publish(key string, val interface{}) {
	// test helper
	if site.uiChan == nil {
		return
	}

	site.uiChan <- util.Param{Key: key, Val: val}
}

// publishDelta deduplicates messages before publishing
func (site *Site) publishDelta(key string, val interface{}) {
	if v, ok := site.publishCache[key]; ok && v == val {
		return
	}

	site.publishCache[key] = val
	site.publish(key, val)
}

// updateAuxMeters updates aux meters
func (site *Site) updateAuxMeters() {
	if len(site.auxMeters) == 0 {
		return
	}

	mm := make([]meterMeasurement, len(site.auxMeters))

	for i, meter := range site.auxMeters {
		if power, err := meter.CurrentPower(); err == nil {
			site.auxPower += power
			mm[i].Power = power
			site.log.DEBUG.Printf("aux power %d: %.0fW", i+1, power)
		} else {
			site.log.ERROR.Printf("aux meter %d: %v", i+1, err)
		}
	}

	site.log.DEBUG.Printf("aux power: %.0fW", site.auxPower)
	site.publish(keys.AuxPower, site.auxPower)
	site.publish(keys.Aux, mm)
}

// updatePvMeters updates pv meters. All measurements are optional.
func (site *Site) updatePvMeters() {

	if len(site.pvMeters) == 0 {
		site.publish(keys.PvPower, site.pvPower)
		site.publish(keys.PvEnergy, 0)
		site.publish(keys.Pv, nil)
		return
	}

	var totalEnergy, totalExportEnergy float64
<<<<<<< HEAD
	var meterOnline bool

	site.pvPower = 0

	mmm := make(map[string]meterMeasurement, len(site.pvMeters))
=======
	tmpPVPower := 0.0
	mm := make([]meterMeasurement, len(site.pvMeters))
>>>>>>> 73701269

	for ref, meter := range site.pvMeters {
		// pv power
		power, err := backoff.RetryWithData(meter.CurrentPower, bo())
		if err == nil {
			// ignore negative values which represent self-consumption
			tmpPVPower += max(0, power)
			if power < -500 {
				site.log.WARN.Printf("pv %s power: %.0fW is negative - check configuration if sign is correct", ref, power)
			}
			meterOnline = true
		} else {
<<<<<<< HEAD
			site.log.ERROR.Printf("pv %s power: %v", ref, err)
			site.publish(keys.Meters, map[string]meterError{ref + "/error": {Error: err.Error()}})
			meterOnline = false
=======
			site.log.ERROR.Printf("pv %d power: %v", i+1, err)
			return
>>>>>>> 73701269
		}

		// pv energy (production)
		var energy float64
		if m, ok := meter.(api.MeterEnergy); err == nil && ok {
			energy, err = m.TotalEnergy()
			if err == nil {
				totalEnergy += energy
				site.log.DEBUG.Printf("pv %s energy: %.0fWh", ref, energy)
				meterOnline = true
			} else {
<<<<<<< HEAD
				site.log.ERROR.Printf("pv %s energy: %v", ref, err)
				site.publish(keys.Meters, map[string]meterError{ref + "/error": {Error: err.Error()}})
				meterOnline = false
=======
				site.log.ERROR.Printf("pv %d energy: %v", i+1, err)
				return
>>>>>>> 73701269
			}
		}

		// pv export energy
		if exportMeter, ok := meter.(api.ExportEnergy); ok {
			exportEnergy, err := exportMeter.ExportEnergy()
			if err == nil {
				totalExportEnergy += exportEnergy
				site.log.DEBUG.Printf("pv %s export energy: %.0fWh", ref, exportEnergy)
				meterOnline = true
			} else {
				site.log.ERROR.Printf("pv %s export energy: %v", ref, err)
				site.publish(keys.Meters, map[string]meterError{ref + "/error": {Error: err.Error()}})
				meterOnline = false
			}
		}

		// currents and voltages handling
		var currents [3]float64
		if m, ok := meter.(api.PhaseCurrents); err == nil && ok {
			currents[0], currents[1], currents[2], err = m.Currents()
			if err == nil {
				site.log.DEBUG.Printf("pv %s currents: %v", ref, currents)
				meterOnline = true
			} else {
				site.log.ERROR.Printf("pv %s currents: %v", ref, err)
				site.publish(keys.Meters, map[string]meterError{ref + "/error": {Error: err.Error()}})
				meterOnline = false
			}
		}

		var voltages [3]float64
		if m, ok := meter.(api.PhaseVoltages); err == nil && ok {
			voltages[0], voltages[1], voltages[2], err = m.Voltages()
			if err == nil {
				site.log.DEBUG.Printf("pv %s voltages: %v", ref, voltages)
				meterOnline = true
			} else {
				site.log.ERROR.Printf("pv %s voltages: %v", ref, err)
				site.publish(keys.Meters, map[string]meterError{ref + "/error": {Error: err.Error()}})
				meterOnline = false
			}
		} else {
			voltages[0], voltages[1], voltages[2] = -0.001, -0.001, -0.001
		}

		mmm[ref+"/record"] = meterMeasurement{
			Power:  power,
			Energy: energy,
			IL1:    currents[0] * 1000,
			IL2:    currents[1] * 1000,
			IL3:    currents[2] * 1000,
			UL1:    voltages[0] * 1000,
			UL2:    voltages[1] * 1000,
			UL3:    voltages[2] * 1000,
		}
		if meterOnline {
			site.publish(keys.Meters, map[string]meterStatus{ref + "/status": {Status: "online"}})
		} else {
			site.publish(keys.Meters, map[string]meterStatus{ref + "/status": {Status: "offline"}})
			// delete meterMeasurement from map to not publish incorrect values
			delete(mmm, ref+"/record")
		}
	}
	site.mux.Lock()
	site.pvPower = tmpPVPower
	site.mux.Unlock()
	site.log.DEBUG.Printf("pv power: %.0fW", site.pvPower)
	site.publish(keys.PvPower, site.pvPower)
	site.publish(keys.PvEnergy, totalEnergy)
	site.publish(keys.Pv, mmm)

	site.publish(keys.Meters, mmm)
}

// updateExtMeters updates ext meters. All measurements are optional.
func (site *Site) updateExtMeters() {
	if len(site.extMeters) == 0 {
		return
	}

	var meterOnline bool

	mmm := make(map[string]meterMeasurement, len(site.extMeters))

	for ref, meter := range site.extMeters {
		// ext power
		power, err := backoff.RetryWithData(meter.CurrentPower, bo())
		if err == nil {
			site.log.DEBUG.Printf("ext meter %s power: %.0fW", ref, power)
			meterOnline = true
		} else {
			site.log.ERROR.Printf("ext meter %s power: %v", ref, err)
			site.publish(keys.Meters, map[string]meterError{ref + "/error": {Error: err.Error()}})
			meterOnline = false
		}
		// ext energy
		var energy float64
		if energyMeter, ok := meter.(api.MeterEnergy); ok {
			energy, err := energyMeter.TotalEnergy()
			if err == nil {
				site.log.DEBUG.Printf("ext %s energy: %.0fWh", ref, energy)
				meterOnline = true
			} else {
				site.log.ERROR.Printf("ext %s energy: %v", ref, err)
				site.publish(keys.Meters, map[string]meterError{ref + "/error": {Error: err.Error()}})
				meterOnline = false
			}
		}
		// ext export energy
		if exportMeter, ok := meter.(api.ExportEnergy); ok {
			exportEnergy, err := exportMeter.ExportEnergy()
			if err == nil {
				site.log.DEBUG.Printf("ext %s export energy: %.0fWh", ref, exportEnergy)
				meterOnline = true
			} else {
				site.log.ERROR.Printf("ext %s export energy: %v", ref, err)
				site.publish(keys.Meters, map[string]meterError{ref + "/error": {Error: err.Error()}})
				meterOnline = false
			}
		}
		mmm[ref+"/record"] = meterMeasurement{
			Power:  power,
			Energy: energy,
		}
		if meterOnline {
			site.publish(keys.Meters, map[string]meterStatus{ref + "/status": {Status: "online"}})
		} else {
			site.publish(keys.Meters, map[string]meterStatus{ref + "/status": {Status: "offline"}})
			// delete meterMeasurement from map to not publish incorrect values
			delete(mmm, ref+"/record")
		}
	}
	site.publish(keys.Meters, mmm)
}

// updateBatteryMeters updates battery meters. Power is retried, other measurements are optional.
func (site *Site) updateBatteryMeters() error {
	site.batteryPower = 0
	site.batterySoc = 0
	if len(site.batteryMeters) == 0 {
		site.publish(keys.BatterySoc, site.batterySoc)
		site.publish(keys.BatteryPower, site.batteryPower)
		site.publish(keys.BatteryEnergy, 0)
		site.publish(keys.Battery, nil)
		return nil
	}

	var totalCapacity, totalEnergy float64
	var meterOnline bool

<<<<<<< HEAD
	mmm := make(map[string]batteryMeasurement, len(site.batteryMeters))
=======
	tmpBatteryPower := 0.0
	tmpBatterySoc := 0.0

	mm := make([]batteryMeasurement, len(site.batteryMeters))
>>>>>>> 73701269

	for ref, meter := range site.batteryMeters {
		power, err := backoff.RetryWithData(meter.CurrentPower, bo())
		if err != nil {
			// power is required- return on error
			site.publish(keys.Meters, map[string]meterError{ref + "/error": {Error: err.Error()}})
			site.publish(keys.Meters, map[string]meterStatus{ref + "/error": {Status: "offline"}})
			return fmt.Errorf("battery %s power: %v", ref, err)
		}

		tmpBatteryPower += power
		if len(site.batteryMeters) > 1 {
			site.log.DEBUG.Printf("battery %s power: %.0fW", ref, power)
		}

		// battery total energy
		var energy float64
		if energyMeter, ok := meter.(api.MeterEnergy); ok {
			energy, err := energyMeter.TotalEnergy()
			if err == nil {
				totalEnergy += energy
				site.log.DEBUG.Printf("battery %s energy: %.0fWh", ref, energy)
				meterOnline = true
			} else {
				site.log.ERROR.Printf("battery %s energy: %v", ref, err)
				site.publish(keys.Meters, map[string]meterError{ref + "/error": {Error: err.Error()}})
				meterOnline = false
			}
		}

		// battery export energy
		if exportMeter, ok := meter.(api.ExportEnergy); ok {
			exportEnergy, err := exportMeter.ExportEnergy()
			if err == nil {
				site.log.DEBUG.Printf("battery %s export energy: %.0fWh", ref, exportEnergy)
				meterOnline = true
			} else {
				site.log.ERROR.Printf("battery %s export energy: %v", ref, err)
				site.publish(keys.Meters, map[string]meterError{ref + "/error": {Error: err.Error()}})
				meterOnline = false
			}
		}

		// battery soc and capacity
		var batSoc, capacity float64
		if meter, ok := meter.(api.Battery); ok {
			batSoc, err = soc.Guard(meter.Soc())

			if err == nil {
				// weigh soc by capacity and accumulate total capacity
				weighedSoc := batSoc
				if m, ok := meter.(api.BatteryCapacity); ok {
					capacity = m.Capacity()
					totalCapacity += capacity
					weighedSoc *= capacity
				}

				tmpBatterySoc += weighedSoc
				if len(site.batteryMeters) > 1 {
					site.log.DEBUG.Printf("battery %s soc: %.0f%%", ref, batSoc)
				}
				meterOnline = true
			} else {
				site.log.ERROR.Printf("battery %s soc: %v", ref, err)
				site.publish(keys.Meters, map[string]meterError{ref + "/error": {Error: err.Error()}})
				meterOnline = false
			}
		}

		// currents and voltages handling
		var currents [3]float64
		if m, ok := meter.(api.PhaseCurrents); err == nil && ok {
			currents[0], currents[1], currents[2], err = m.Currents()
			if err == nil {
				site.log.DEBUG.Printf("battery %s currents: %v", ref, currents)
				meterOnline = true
			} else {
				site.log.ERROR.Printf("battery %s currents: %v", ref, err)
				site.publish(keys.Meters, map[string]meterError{ref + "/error": {Error: err.Error()}})
				meterOnline = false
			}
		}

		var voltages [3]float64
		if m, ok := meter.(api.PhaseVoltages); err == nil && ok {
			voltages[0], voltages[1], voltages[2], err = m.Voltages()
			if err == nil {
				site.log.DEBUG.Printf("battery %s voltages: %v", ref, voltages)
				meterOnline = true
			} else {
				site.log.ERROR.Printf("battery %s voltages: %v", ref, err)
				site.publish(keys.Meters, map[string]meterError{ref + "/error": {Error: err.Error()}})
				meterOnline = false
			}
		} else {
			voltages[0], voltages[1], voltages[2] = -0.001, -0.001, -0.001
		}

		_, controllable := meter.(api.BatteryController)

		mmm[ref+"/record"] = batteryMeasurement{
			Power:        power,
			Energy:       energy,
			Soc:          batSoc,
			Capacity:     capacity,
			Controllable: controllable,
			IL1:          currents[0] * 1000,
			IL2:          currents[1] * 1000,
			IL3:          currents[2] * 1000,
			UL1:          voltages[0] * 1000,
			UL2:          voltages[1] * 1000,
			UL3:          voltages[2] * 1000,
		}
		if meterOnline {
			site.publish(keys.Meters, map[string]meterStatus{ref + "/status": {Status: "online"}})
		} else {
			site.publish(keys.Meters, map[string]meterStatus{ref + "/status": {Status: "offline"}})
			// delete meterMeasurement from map to not publish incorrect values
			delete(mmm, ref+"/record")
		}
	}

	site.publish(keys.BatteryCapacity, totalCapacity)

	// convert weighed socs to total soc
	if totalCapacity == 0 {
		totalCapacity = float64(len(site.batteryMeters))
	}
	tmpBatterySoc /= totalCapacity

	site.log.DEBUG.Printf("battery soc: %.0f%%", math.Round(tmpBatterySoc))
	site.publish(keys.BatterySoc, tmpBatterySoc)

	site.log.DEBUG.Printf("battery power: %.0fW", tmpBatteryPower)
	site.publish(keys.BatteryPower, tmpBatteryPower)
	site.publish(keys.BatteryEnergy, totalEnergy)
	site.publish(keys.Battery, mmm)

	site.publish(keys.Meters, mmm)

	// Publish the total export energy for batteries
	site.mux.Lock()
	site.batteryPower = tmpBatteryPower
	site.batterySoc = tmpBatterySoc
	site.mux.Unlock()
	return nil
}

// updateGridMeter updates grid meter. Power is retried, other measurements are optional.
func (site *Site) updateGridMeter() error {
	if len(site.gridMeter) == 0 {
		return nil
	}

	var meterOnline bool

	for ref, meter := range site.gridMeter {
		if res, err := backoff.RetryWithData(meter.CurrentPower, bo()); err == nil {
			site.gridPower = res
			site.log.DEBUG.Printf("grid meter: %.0fW", res)
			site.publish(keys.GridPower, res)
		} else {
			site.publish(keys.Meters, map[string]meterError{ref + "/error": {Error: err.Error()}})
			site.publish(keys.Meters, map[string]meterStatus{ref + "/status": {Status: "offline"}})
			return fmt.Errorf("grid meter: %v", err)
		}

		// grid phase currents (signed)
		if phaseMeter, ok := meter.(api.PhaseCurrents); ok {
			// grid phase powers
			var p1, p2, p3 float64
			if phaseMeter, ok := meter.(api.PhasePowers); ok {
				var err error // phases needed for signed currents
				if p1, p2, p3, err = phaseMeter.Powers(); err == nil {
					phases := []float64{p1, p2, p3}
					site.log.DEBUG.Printf("grid powers: %.0fW", phases)
					site.publish(keys.GridPowers, phases)
					meterOnline = true
				} else {
					site.log.ERROR.Printf("grid powers: %v", err)
					site.publish(keys.Meters, map[string]meterError{ref + "/error": {Error: err.Error()}})
					meterOnline = false
				}
			}

			if i1, i2, i3, err := phaseMeter.Currents(); err == nil {
				phases := []float64{util.SignFromPower(i1, p1), util.SignFromPower(i2, p2), util.SignFromPower(i3, p3)}
				site.log.DEBUG.Printf("grid currents: %.3gA", phases)
				site.publish(keys.GridCurrents, phases)
				meterOnline = true
			} else {
				site.log.ERROR.Printf("grid currents: %v", err)
				site.publish(keys.Meters, map[string]meterError{ref + "/error": {Error: err.Error()}})
				meterOnline = false
			}

			if u1, u2, u3, err := phaseMeter.(api.PhaseVoltages).Voltages(); err == nil {
				phases := []float64{util.SignFromPower(u1, p1), util.SignFromPower(u2, p2), util.SignFromPower(u3, p3)}
				site.log.DEBUG.Printf("grid voltages: %.3gV", phases)
				site.publish(keys.GridVoltages, phases)
				meterOnline = true
			} else {
				site.log.ERROR.Printf("grid voltages: %v", err)
				site.publish(keys.Meters, map[string]meterError{ref + "/error": {Error: err.Error()}})
				meterOnline = false
			}
		}

		var mm meterMeasurement
		// grid energy (import)
		if energyMeter, ok := meter.(api.MeterEnergy); ok {
			energy, err := energyMeter.TotalEnergy()
			if err == nil {
				mm.Energy = energy
				site.publish(keys.GridEnergy, energy)
				site.log.DEBUG.Printf("grid energy: %.0fWh", energy)
				meterOnline = true
			} else {
				site.log.ERROR.Printf("grid energy: %v", err)
				site.publish(keys.Meters, map[string]meterError{ref + "/error": {Error: err.Error()}})
				meterOnline = false
			}
		}

		// grid energy (export)
		if exportMeter, ok := meter.(api.ExportEnergy); ok {
			exportEnergy, err := exportMeter.ExportEnergy()
			if err == nil {
				mm.EnergyNegative = exportEnergy
				site.log.DEBUG.Printf("grid export energy: %.0fWh", exportEnergy)
				meterOnline = true
			} else {
				site.log.ERROR.Printf("grid export energy: %v", err)
				site.publish(keys.Meters, map[string]meterError{ref + "/error": {Error: err.Error()}})
				meterOnline = false
			}
		}

		mm.Power = site.gridPower

		mmm := make(map[string]meterMeasurement)
		mmm[ref+"/record"] = mm
		site.publish(keys.Meters, mmm)
		if meterOnline {
			site.publish(keys.Meters, map[string]meterStatus{ref + "/status": {Status: "online"}})
		} else {
			site.publish(keys.Meters, map[string]meterStatus{ref + "/status": {Status: "offline"}})
			// delete meterMeasurement from map to not publish incorrect values
			delete(mmm, ref+"/record")
		}
	}

	// Publish total export energy
	return nil
}

// updateMeter updates and publishes single meter
func (site *Site) updateMeters() error {
	// TODO parallelize once modbus supports that
<<<<<<< HEAD
	var err error

	site.updatePvMeters()

	site.updateExtMeters()

	if err := site.updateBatteryMeters(); err != nil {
		return err
	}

	if err = site.updateGridMeter(); err != nil {
		return err
	}

	return nil
}

// sitePower returns
//   - the net power exported by the site minus a residual margin
//     (negative values mean grid: export, battery: charging
//   - if battery buffer can be used for charging
func (site *Site) sitePower(totalChargePower, flexiblePower float64) (float64, bool, bool, error) {
	if err := site.updateMeters(); err != nil {
		return 0, false, false, err
	}

	// allow using PV as estimate for grid power
	if len(site.gridMeter) == 0 {
		site.gridPower = totalChargePower - site.pvPower
		site.publish(keys.GridPower, site.gridPower)
	}

	// allow using grid and charge as estimate for pv power
	if len(site.pvMeters) == 0 {
		site.pvPower = totalChargePower - site.gridPower + site.GetResidualPower()
		if site.pvPower < 0 {
			site.pvPower = 0
		}
		site.log.DEBUG.Printf("pv power: %.0fW", site.pvPower)
		site.publish(keys.PvPower, site.pvPower)
	}

	// honour battery priority
	batteryPower := site.batteryPower

	// handed to loadpoint
	var batteryBuffered, batteryStart bool

	if len(site.batteryMeters) > 0 {
		site.RLock()
		defer site.RUnlock()

		// if battery is charging below prioritySoc give it priority
		if site.batterySoc < site.prioritySoc && batteryPower < 0 {
			site.log.DEBUG.Printf("battery has priority at soc %.0f%% (< %.0f%%)", site.batterySoc, site.prioritySoc)
			batteryPower = 0
		} else {
			// if battery is above bufferSoc allow using it for charging
			batteryBuffered = site.bufferSoc > 0 && site.batterySoc > site.bufferSoc
			batteryStart = site.bufferStartSoc > 0 && site.batterySoc > site.bufferStartSoc
		}
	}

	sitePower := sitePower(site.log, site.GetMaxGridSupplyWhileBatteryCharging(), site.gridPower, batteryPower, site.GetResidualPower())

	// deduct smart loads
	if len(site.auxMeters) > 0 {
		var auxPower float64
		var meterOnline bool
		mmm := make(map[string]meterMeasurement, len(site.auxMeters))

		for ref, meter := range site.auxMeters {
			var mm meterMeasurement
			if power, err := meter.CurrentPower(); err == nil {
				auxPower += power
				mm.Power = power
				site.log.DEBUG.Printf("aux power %s: %.0fW", ref, power)
				meterOnline = true
			} else {
				site.log.ERROR.Printf("aux meter %s: %v", ref, err)
				site.publish(keys.Meters, map[string]meterError{ref + "/error": {Error: err.Error()}})
				meterOnline = false
			}

			if m, ok := meter.(api.PhaseCurrents); ok {
				mm.IL1, mm.IL2, mm.IL3, _ = func(il1, il2, il3 float64, err error) (float64, float64, float64, error) {
					return il1 * 1000, il2 * 1000, il3 * 1000, err
				}(m.Currents())
			}

			if m, ok := meter.(api.PhaseVoltages); ok {
				mm.UL1, mm.UL2, mm.UL3, _ = func(ul1, ul2, ul3 float64, err error) (float64, float64, float64, error) {
					return ul1 * 1000, ul2 * 1000, ul3 * 1000, err
				}(m.Voltages())
			}

			mmm[ref+"/record"] = mm
			if meterOnline {
				site.publish(keys.Meters, map[string]meterStatus{ref + "/status": {Status: "online"}})
			} else {
				site.publish(keys.Meters, map[string]meterStatus{ref + "/status": {Status: "offline"}})
				// delete meterMeasurement from map to not publish incorrect values
				delete(mmm, ref+"/record")
			}
		}

		sitePower -= auxPower

		site.log.DEBUG.Printf("aux power: %.0fW", auxPower)
		site.publish(keys.AuxPower, auxPower)

		site.publish(keys.Aux, mmm)
	}

	// handle priority
	if flexiblePower > 0 {
		site.log.DEBUG.Printf("giving loadpoint priority for additional: %.0fW", flexiblePower)
		sitePower -= flexiblePower
	}
=======
	g, _ := errgroup.WithContext(context.Background())

	g.Go(func() error { site.updatePvMeters(); return nil })
	g.Go(func() error { site.updateAuxMeters(); return nil })
	g.Go(func() error { site.updateExtMeters(); return nil })

	g.Go(func() error {
		if site.circuit != nil {
			site.circuit.Update(site.loadpointsAsCircuitDevices())
			return nil
		}
		return nil
	})
>>>>>>> 73701269

	g.Go(site.updateBatteryMeters)
	g.Go(site.updateGridMeter)

	return g.Wait()
}

// greenShare returns
//   - the current green share, calculated for the part of the consumption between powerFrom and powerTo
//     the consumption below powerFrom will get the available green power first
func (site *Site) greenShare(powerFrom float64, powerTo float64) float64 {
	greenPower := math.Max(0, site.pvPower) + math.Max(0, site.batteryPower)
	greenPowerAvailable := math.Max(0, greenPower-powerFrom)

	power := powerTo - powerFrom
	share := math.Min(greenPowerAvailable, power) / power

	if math.IsNaN(share) {
		if greenPowerAvailable > 0 {
			share = 1
		} else {
			share = 0
		}
	}

	return share
}

// effectivePrice calculates the real energy price based on self-produced and grid-imported energy.
func (site *Site) effectivePrice(greenShare float64) *float64 {
	if grid, err := site.tariffs.CurrentGridPrice(); err == nil {
		feedin, err := site.tariffs.CurrentFeedInPrice()
		if err != nil {
			feedin = 0
		}
		effPrice := grid*(1-greenShare) + feedin*greenShare
		return &effPrice
	}
	return nil
}

// effectiveCo2 calculates the amount of emitted co2 based on self-produced and grid-imported energy.
func (site *Site) effectiveCo2(greenShare float64) *float64 {
	if co2, err := site.tariffs.CurrentCo2(); err == nil {
		effCo2 := co2 * (1 - greenShare)
		return &effCo2
	}
	return nil
}

func (site *Site) publishTariffs(greenShareHome float64, greenShareLoadpoints float64) {
	site.publish(keys.GreenShareHome, greenShareHome)
	site.publish(keys.GreenShareLoadpoints, greenShareLoadpoints)

	if gridPrice, err := site.tariffs.CurrentGridPrice(); err == nil {
		site.publishDelta(keys.TariffGrid, gridPrice)
	}
	if feedInPrice, err := site.tariffs.CurrentFeedInPrice(); err == nil {
		site.publishDelta(keys.TariffFeedIn, feedInPrice)
	}
	if co2, err := site.tariffs.CurrentCo2(); err == nil {
		site.publishDelta(keys.TariffCo2, co2)
	}
	if price := site.effectivePrice(greenShareHome); price != nil {
		site.publish(keys.TariffPriceHome, price)
	}
	if co2 := site.effectiveCo2(greenShareHome); co2 != nil {
		site.publish(keys.TariffCo2Home, co2)
	}
	if price := site.effectivePrice(greenShareLoadpoints); price != nil {
		site.publish(keys.TariffPriceLoadpoints, price)
	}
	if co2 := site.effectiveCo2(greenShareLoadpoints); co2 != nil {
		site.publish(keys.TariffCo2Loadpoints, co2)
	}
}

func (site *Site) updateEnergyMeters() error {
	if err := site.updateMeters(); err != nil {
		return err
	}
	return nil
}

/*	Function to calculate Power for all Loadpoints
 *
 *	The function calculates the free Power and the
 *	usage for all Loadpoints. Update for all Meters
 *	is called and then the calculation is started.
 *	In Calculation first the min Power for all active
 *	Loadpoints is calculated. Then the home Power and
 *	free Power is calculated and after this the free
 *	Power is distributed to all Loadpoints in the modes
 *	PV and minPV. At the end the Map for Loadpoint Power
 *	is updated.
 */
func (site *Site) CalculateValues() {
	site.updateEnergyMeters()
	var maxPowerLoadpointsPrio [maxPrio]float64   //Variable for all max Powers from active Loadpoints in each Priority
	var minPowerLoadpointsPrio [maxPrio]float64   //Variable for all min Powers from active Loadpoints in each Priority
	var countLoadpointsPrio [maxPrio]int          //Variable wich counts active Loadpoints in each Priority
	var minPowerPVLoadpointsPrio [maxPrio]float64 //Variable for all min Powers from active Loadpoints in PVMode in each Priority
	totalChargePower := 0.0                       //Variable for total Chargepower of all Loadpoints
	countLoadpoints := 0                          //Variable to count all Loadpoints
	countActiveLoadpoints := 0                    //Variable to count all active Loadpoints
	sumMinPower := 0.0                            //Variable to sum all min Power needed from Loadpoints and homePower
	maxPowerLoadpoints := 0.0                     //Variable to get a Value of the max Power needed for all Loadpoints
	gridPower := site.gridPower                   //Variable for Gridpower
	site.mux.Lock()
	pvPower := max(0, site.pvPower)   //temporary Variable for PVPower
	batteryPower := site.batteryPower //temporary Variable for momentary Battery Power (negativ = Battery Charging, positiv = Battery Discharging)
	site.mux.Unlock()
	sumFlexPower := 0.0                                  //Variable over all flexible Power of all Loadpoints
	sumSetPower := 0.0                                   //Variable to get a Value of the Power set to all Loadpoints
	powerForLoadpointTmp := make(map[*Loadpoint]float64) //temporary Variable for the Power set to all Loadpoints
	site.loadpointData.muLp.Lock()
	// Add all set Powers of all Loadpoints
	for _, lp := range site.loadpoints {
		sumSetPower += site.loadpointData.powerForLoadpoint[lp]
	}
	site.loadpointData.muLp.Unlock()

	// Test and Set Batterymode for Planneruse
	rates, err := site.plannerRates()
	if err != nil {
		site.log.WARN.Println("planner:", err)
	}

	rate, err := rates.Current(time.Now())
	if rates != nil && err != nil {
		site.log.WARN.Println("planner:", err)
	}
	batteryGridChargeActive := site.batteryGridChargeActive(rate)
	site.publish(keys.BatteryGridChargeActive, batteryGridChargeActive)

	batteryMode := site.requiredBatteryMode(batteryGridChargeActive, rate)

	if batteryMode != api.BatteryUnknown {
		if err := site.applyBatteryMode(batteryMode); err == nil {
			site.SetBatteryMode(batteryMode)
		} else {
			site.log.ERROR.Println("battery mode:", err)
		}
	}

	// if Battery should be charged it is added to sumMinPower (if possible add maxChargePower of the Battery)
	if site.batterySoc < site.prioritySoc { //Charge to Min Soc
		sumMinPower -= batteryPower // Charging Power is negativ
	}
	// Get Data from all Loadpoints
	powerForLoadpointTmp = site.GetDataFromAllLoadpointsForCalculation(&totalChargePower, &sumMinPower, &sumFlexPower, &maxPowerLoadpoints, &maxPowerLoadpointsPrio, &minPowerPVLoadpointsPrio, &minPowerLoadpointsPrio, &countLoadpointsPrio, &countLoadpoints, &countActiveLoadpoints, powerForLoadpointTmp, rates)

	// Test if Grid and PV Meter are set else create a Power for each by using known Values
	site.CheckMeters(totalChargePower)

	// get Power needed for Home and add it to sumMinPower
	homePower := pvPower - totalChargePower + batteryPower + gridPower
	sumMinPower += homePower
	site.publish(keys.HomePower, homePower)
	site.log.DEBUG.Printf("Home Power: %.0f W", homePower)

	// Calculate Greenshare add publish it
	nonChargePower := homePower + max(0, -site.batteryPower)
	greenShareHome := site.greenShare(0, homePower)
	greenShareLoadpoints := site.greenShare(nonChargePower, nonChargePower+totalChargePower)
	site.publishTariffs(greenShareHome, greenShareLoadpoints)
	// Set new Values in Environment
	for _, lp := range site.loadpoints {
		lp.SetEnvironment(greenShareLoadpoints, site.effectivePrice(greenShareLoadpoints), site.effectiveCo2(greenShareLoadpoints))
	}

	// Calc Setpoint for Calculation of free Power
	setpoint := site.CalculateSetpoint(sumFlexPower, sumMinPower, pvPower, maxPowerLoadpoints, sumSetPower)
	site.log.DEBUG.Printf("Setpoint: %.0fW", setpoint)

	// regulate Freepower
	site.PIDController(pvPower, setpoint, sumFlexPower)

	// update all circuits' power and currents
	if site.circuit != nil {
		if err := site.circuit.Update(site.loadpointsAsCircuitDevices()); err != nil {
			site.log.ERROR.Println(err)
		}
		site.publishCircuits()
	}

	// Set Power for Loadpoints/ Distribution of available Power to MinPV and PV
	freePower := -site.loadpointData.freePowerPID
	site.publish("freePower", freePower)

	powerForLoadpointTmp = site.CalculatePowerForEachLoadpoint(&freePower, powerForLoadpointTmp, &maxPowerLoadpointsPrio, &minPowerPVLoadpointsPrio, &minPowerLoadpointsPrio, &countLoadpointsPrio)

	//transfer all Data from temporary Variable in LoadpointsPower
	site.loadpointData.muLp.Lock()
	for _, lp := range site.loadpoints {
		site.loadpointData.powerForLoadpoint[lp] = powerForLoadpointTmp[lp]
	}
	site.loadpointData.muLp.Unlock()

	// Update Health and Stats of Site
	site.Health.Update()

	site.stats.Update(site)
}

/*	Function to get all Data needed for Calculation from all Loadpoints
 *
 *	Parameter[in]:
 *	totalChargePower            *float64                    Pointer to totalChargePower
 *	sumMinPower                 *float64                    Pointer to sumMinPower
 *	sumFlexPower                *float64                    Pointer to sumFlexPower
 *	maxPowerLoadpoints          *float64                    Pointer to maxPowerLoadpoints
 *	maxPowerLoadpointsPrio      *[maxPrio]float64           Pointer to Array maxPowerLoadpointsPrio
 *	minPowerPVLoadpointsPrio    *[maxPrio]float64           Pointer to Array minPowerPVLoadpointsPrio
 *	minPowerLoadpointsPrio      *[maxPrio]float64           Pointer to Array countLoadpointsPrio
 *	countLoadpointsPrio         *[maxPrio]int               Pointer to Array countLoadpointsPrio
 *	countLoadpoints             *int                        Pointer to countLoadpoints
 *	countActiveLoadpoints       *int                        Pointer to countActiveLoadpoints
 *	powerForLoadpointTmp        map[*Loadpoint]float64      Variable with all Power for Loadpoints
 *	rates                       api.Rates                   Variable for smartCost planning
 *
 *	Returnvalue:
 *	powerForLoadpointTmp        map[*Loadpoint]float64      map with all min Values for each Loadpoint
 *
 *	The Function counts all Loadpoints and all active Loadpoints in each priority,
 *	it also get the Powerranges for the Loadpoints and the minPower needed for
 *	all Loadpoints. In this Function the total Charge Power of all Loadpoints is
 *	calculated.
 */
func (site *Site) GetDataFromAllLoadpointsForCalculation(totalChargePower, sumMinPower, sumFlexPower, maxPowerLoadpoints *float64, maxPowerLoadpointsPrio, minPowerPVLoadpointsPrio, minPowerLoadpointsPrio *[maxPrio]float64, countLoadpointsPrio *[maxPrio]int, countLoadpoints, countActiveLoadpoints *int, powerForLoadpointTmp map[*Loadpoint]float64, rates api.Rates) map[*Loadpoint]float64 {
	for _, lp := range site.loadpoints {
		lpChargePower := lp.GetChargePower()
		*totalChargePower += lpChargePower
		chargerStatus := lp.GetStatus()
		*countLoadpoints++
		if site.checkVehicleState(chargerStatus) {
			*countActiveLoadpoints++
			circuit := lp.GetCircuit()
			site.CheckCircuitList(circuit)
			chargerMode := lp.GetMode()
			prio := lp.EffectivePriority()
			powerForLoadpointTmp[lp] = site.setValuesForLoadpointCalculation(chargerMode, circuit, lp, countLoadpointsPrio, maxPowerLoadpointsPrio, minPowerPVLoadpointsPrio, minPowerLoadpointsPrio, maxPowerLoadpoints, sumMinPower, sumFlexPower, lpChargePower, prio, rates)
		} else {
			powerForLoadpointTmp[lp] = 0
		}
	}
	return powerForLoadpointTmp
}

/*	Calculation of Values for Loadpoint
 *
 *	Parameter[in]:
 *	mode                        api.ChargeMode              Mode of the Loadpoint
 *	circuit                     api.Circuit                 Circuit of the Loadpoint
 *	lp                          *Loadpoint                  Pointer to Loadpoint
 *	countLoadpointsPrio         *[maxPrio]int               Pointer to Array countLoadpointsPrio
 *	maxPowerLoadpointsPrio      *[maxPrio]float64           Pointer to Array maxPowerLoadpointsPrio
 *	minPowerPVLoadpointsPrio    *[maxPrio]float64           Pointer to Array minPowerLoadpointsPrio
 *	minPowerLoadpointsPrio      *[maxPrio]float64           Pointer to Array minPowerLoadpointsPrio
 *	maxPowerLoadpoints          *float64                    Pointer to maxPowerLoadpoints
 *	sumMinPower                 *float64                    Pointer to sumMinPower
 *	sumFlexPower                *float64                    Pointer to sumFlexPower
 *	actualPower                 float64                     momentary Power used by Loadpoint
 *	rates                       api.Rates                   Variable for smartCost planning
 *
 *	Returnvalue:
 *	loadPower                   float64                     loadPower to set in Map
 *
 *	Function that adds the minPower and maxPower and if nessary the flexPower.
 *	The Power for the Circuit is set if there is a Circuit. The Power is changed
 *	if smartCost is active. The Power to be set is returned(which is the minPower
 *	in MinPV and the maxPower in ModeNow)
 */
func (site *Site) setValuesForLoadpointCalculation(mode api.ChargeMode, circuit api.Circuit, lp *Loadpoint, countLoadpointsPrio *[maxPrio]int, maxPowerLoadpointsPrio, minPowerPVLoadpointsPrio, minPowerLoadpointsPrio *[maxPrio]float64, maxPowerLoadpoints, sumMinPower, sumFlexPower *float64, actualPower float64, prio int, rates api.Rates) float64 {
	loadPower := 0.0
	maxPower := lp.GetMaxPower()
	minPower := lp.GetMinPower() * float64(lp.ActivePhases())
	powerMaxCharpoint := maxPower
	powerCircuit := 0.0
	powerMinPower := 0.0
	smartCostActive := false
	switch mode {
	case api.ModeOff:
		loadPower = 0
		powerMaxCharpoint = 0
	case api.ModeNow:
		powerCircuit = maxPower
		powerMinPower = actualPower
		loadPower = maxPower
	case api.ModePV:
		smartCostActive = site.plannerSmartCost(lp, rates)
		countLoadpointsPrio[prio]++
		*sumFlexPower += actualPower
		maxPowerLoadpointsPrio[prio] += maxPower
		minPowerPVLoadpointsPrio[prio] += minPower
	case api.ModeMinPV:
		smartCostActive = site.plannerSmartCost(lp, rates)
		countLoadpointsPrio[prio]++
		*sumFlexPower += max(actualPower-minPower, 0)
		maxPowerLoadpointsPrio[prio] += maxPower
		minPowerLoadpointsPrio[prio] += minPower
		loadPower = minPower
		powerMinPower = min(minPower, actualPower)
		powerCircuit = min(minPower, actualPower)
	}

	if smartCostActive && lp.EffectivePlanTime().IsZero() {
		loadPower = maxPower
		powerMinPower = maxPower
		powerCircuit = maxPower
		lp.resetPhaseTimer()
		lp.elapsePVTimer()
	}
	if circuit != nil {
		site.loadpointData.circuitMinPower[circuit] += powerCircuit
	}
	*maxPowerLoadpoints += powerMaxCharpoint
	*sumMinPower += powerMinPower
	return loadPower
}

/*	Function to check if smartCost is active
 *
 *	Parameter[in]:
 *	lp                 *Loadpoint     Loadpoint
 *	rates              api.Rates      Rates to check the active State of smartcost
 *
 *	Returnvalue:
 *	smartCostActive    bool           smartCost State
 *
 *	Functions checks and publishs the smartCost State and the next Start of smartCost
 */
func (site *Site) plannerSmartCost(lp *Loadpoint, rates api.Rates) bool {
	smartCostActive := lp.smartCostActive(rates)
	lp.publish(keys.SmartCostActive, smartCostActive)

	var smartCostNextStart time.Time
	if !smartCostActive {
		smartCostNextStart = lp.smartCostNextStart(rates)
	}
	lp.publish(keys.SmartCostNextStart, smartCostNextStart)
	lp.publishNextSmartCostStart(smartCostNextStart)
	return smartCostActive
}

/*	Function that checks if the Circuit is in the Circuitlist
 *
 *	Parameter[in]:
 *	circuit       api.Circuit      Circuit
 *
 *	Returnvalue:
 *	-----
 *
 *	The Functions checks if the Circuit is in the Circuitlist
 *	and if it is not in the List a new Entry is generated
 */
func (site *Site) CheckCircuitList(circuit api.Circuit) {
	boolCircuit := false
	for _, c := range site.loadpointData.circuitList {
		if circuit == c && c != nil {
			boolCircuit = true
		}
	}
	if !boolCircuit && circuit != nil {
		site.loadpointData.circuitList = append(site.loadpointData.circuitList, circuit)
	}
}

/*	Function to check if there are Grid- and PVmeter
 *
 *	Parameter[in]:
 *	chargePower    float64     totalChargePower of all Loadpoints
 *
 *	Returnvalue:
 *	-----
 *
 *	Check if there is a gridmeter and PVmeter. If there
 *	isnt one the Power is calculated over known Values
 */
func (site *Site) CheckMeters(chargePower float64) {
	//
	if site.gridMeter == nil {
		site.gridPower = chargePower - site.pvPower
		site.publish(keys.GridPower, site.gridPower)
	}
	//
	if site.pvMeters == nil {
		site.pvPower = chargePower - site.gridPower + site.GetResidualPower()
		if site.pvPower < 0 {
			site.pvPower = 0
		}
		site.log.DEBUG.Printf("pv power: %.0fW", site.pvPower)
		site.publish(keys.PvPower, site.pvPower)
	}
}

/*	PID-Controller for free Power calculation
 *
 *	Parameter[in]:
 *	pv              float64     PVPower
 *	setpoint        float64     Setpoint to reach
 *	flexPower       float64     flexibel Power
 *
 *	Returnvalue:
 *	-----
 *
 *	Controller to regulate free Power with pv,
 *	setpint(point to reach) and flexibel Power.
 *	The free Power is trying to reach the setpoint.
 *	Effective Formula:
 *	freePower = KI * (-pv + setpoint + flexPower) + freePowerold
 */
func (site *Site) PIDController(pv, setpoint, flexPower float64) {
	KP := 0.0
	KI := 0.031
	KD := 0.0
	errorPID := -pv + setpoint + flexPower
	derivative := errorPID - site.loadpointData.prevError
	integral := KI*errorPID + site.loadpointData.freePowerPID
	site.loadpointData.freePowerPID = KP*errorPID + integral + KD*derivative
	site.loadpointData.freePowerPID = min(site.loadpointData.freePowerPID, 0)
	site.log.DEBUG.Printf("Free Power: %.0fW", site.loadpointData.freePowerPID)
	site.loadpointData.prevError = errorPID
}

/*	Function to calculate the Setpoint for the PID-Controller
 *
 *	Parameter[in]:
 *	flexpower       float64     flexible Power
 *	minpower        float64     minPower needed for the Site
 *	pv              float64     PVPower
 *	maxpower        float64     max Power needed for all Loadpoints
 *	setpower        float64     momentary set Power for all Loadpoints
 *
 *	Returnvalue:
 *	setpoint        float64     Value of power to regulate to
 *
 *	Function thats gives back the power available
 *	for regulation
 */
func (site *Site) CalculateSetpoint(flexpower, minpower, pv, maxpower, setpower float64) float64 {
	setpoint := 0.0
	if (flexpower+minpower) <= pv && maxpower == setpower {
		setpoint = pv - flexpower
	} else {
		if minpower <= pv { // Mittlerer Bereich
			setpoint = minpower
		} else { // linker Bereich
			setpoint = pv
		}
	}
	return setpoint
}

/*	Function to calculate the Setpoint for the PID-Controller
 *
 *	Parameter[in]:
 *	freePower                  *float64                   Pointer to available free Power
 *	powerForLoadpointTmp       map[*Loadpoint]float64     Pointer map with the Power for each Loadpoint
 *	maxPowerLoadpointsPrio     *[maxPrio]float64          Pointer to Array with maxPower needed for each Prio
 *	minPowerPVLoadpointsPrio   *[maxPrio]float64          Pointer to Array with minPower needed for all PV Loadpoints in Prio
 *	minPowerLoadpointsPrio     *[maxPrio]float64          Pointer to Array with min Power needed in Prio
 *	countLoadpointsPrio        *[maxPrio]int              Pointer to Array with the Count of active Loadpoints in Prio
 *
 *	Returnvalue:
 *	powerForLoadpointTmp   map[*Loadpoint]float64     Power for each Loadpoint
 *
 *	Function thats calculates the Power for each Loadpoint. The Power
 *	is distributed in order of priority. before distribution of power
 *	to a Loadpoint the power for each circuit is calculated and the
 *	distribution of Power is adjusted according to the power of the
 *	circuit of the Loadpoint. For each Loadpoint the Power is then
 *	deducted from the free Power and the free Power is given to the
 *	next Priority. At the end the temporary Map of Power for each
 *	Loadpoint is returned.
 */
func (site *Site) CalculatePowerForEachLoadpoint(freePower *float64, powerForLoadpointTmp map[*Loadpoint]float64, maxPowerLoadpointsPrio, minPowerPVLoadpointsPrio, minPowerLoadpointsPrio *[maxPrio]float64, countLoadpointsPrio *[maxPrio]int) map[*Loadpoint]float64 {
	freePowerInCircuit := make(map[api.Circuit]float64)
	powerForLoadpointTmp, freePowerInCircuit = site.CalculateCircuitPower(powerForLoadpointTmp)

	for j := maxPrio - 1; j >= 0; j-- {
		circuitcount := make(map[api.Circuit]int)
		for _, lp := range site.loadpoints {
			circuit := lp.GetCircuit()
			circuitcount[circuit] += site.countCircuitLoadpoint(lp, j, circuit)
		}
		maxPowerForCircuit := site.getMaxPowerCircuit(freePowerInCircuit, circuitcount)

		powerForLoadpointTmp = site.calculatePowerForLoadpointsInPrio(j, freePower, powerForLoadpointTmp, maxPowerLoadpointsPrio, minPowerPVLoadpointsPrio, minPowerLoadpointsPrio, countLoadpointsPrio, maxPowerForCircuit, freePowerInCircuit)
	}
	return powerForLoadpointTmp
}

/*	Function to calculate the Power of each Loadpoint in Mode PV,minPV in Priority
 *	Parameter[in]:
 *	prio                       int                        given Priority
 *	freePower                  *float64                   Pointer to freePower
 *	powerForLoadpointTmp       map[*Loadpoint]float64     map with Loadpointpowers
 *	maxPowerLoadpointsPrio     *[maxPrio]float64          maxPower for each Priority
 *	minPowerPVLoadpointsPrio   *[maxPrio]float64          minPower for Loadpoints in PV Mode for each Priority
 *	minPowerLoadpointsPrio     *[maxPrio]float64          minPower for all Loadpoints in/for each Priority
 *	countLoadpointsPrio        *[maxPrio]int              count of active Loadpoints for each Priority
 *	maxPowerForCircuit         map[*api.Circuit]float64   maxPower for each Circuit
 *	freePowerInCircuit         map[*api.Circuit]float64   freePower for each Priority
 *	Returnvalue:
 *	powerForLoadpointTmp       map[*Loadpoint]float64     map with Loadpointpowers
 *
 *	Function that calulates the Power for each Loadpoint in the given Priority
 *	which is in Mode PV or Mode minPV
 */
func (site *Site) calculatePowerForLoadpointsInPrio(prio int, freePower *float64, powerForLoadpointTmp map[*Loadpoint]float64, maxPowerLoadpointsPrio, minPowerPVLoadpointsPrio, minPowerLoadpointsPrio *[maxPrio]float64, countLoadpointsPrio *[maxPrio]int, maxPowerForCircuit map[api.Circuit]float64, freePowerInCircuit map[api.Circuit]float64) map[*Loadpoint]float64 {
	mode := 0
	if *freePower > maxPowerLoadpointsPrio[prio] {
		mode = 1
	} else if *freePower > minPowerPVLoadpointsPrio[prio] {
		mode = 2
	}
	for _, lp := range site.loadpoints {
		chargerMode := lp.GetMode()
		stateLoappoint := lp.GetStatus()
		minPowerChargepoint := lp.GetMinPower() * float64(lp.ActivePhases())
		powerForLoadpoint := 0.0
		if lp.EffectivePriority() == prio && (chargerMode == api.ModeMinPV || chargerMode == api.ModePV) && site.checkVehicleState(stateLoappoint) {
			if mode == 1 {
				powerForLoadpoint = lp.GetMaxPower()
				if chargerMode == api.ModeMinPV {
					powerForLoadpoint -= minPowerChargepoint
				}
			} else if mode == 2 {
				powerForLoadpoint = (*freePower + minPowerLoadpointsPrio[prio]) / float64(countLoadpointsPrio[prio])
				if chargerMode == api.ModeMinPV {
					powerForLoadpoint -= minPowerChargepoint
				}
			} else {
				if chargerMode == api.ModePV {
					if *freePower > minPowerChargepoint {
						powerForLoadpoint = minPowerChargepoint
					} else {
						powerForLoadpoint = 0
					}
				} else {
					powerForLoadpoint = 0
				}
			}

		}
		if c := lp.GetCircuit(); c != nil {
			if powerForLoadpoint > maxPowerForCircuit[c] {
				powerForLoadpoint = maxPowerForCircuit[c]
			}
			freePowerInCircuit[c] -= powerForLoadpoint
		}
		powerForLoadpointTmp[lp] += powerForLoadpoint
		*freePower -= powerForLoadpoint
	}
	return powerForLoadpointTmp
}

/*	Function to calculate the max Power for each Circuit
 *	Parameter[in]:
 *	freePowerInCircuit      map[*api.Circuit]float64      Free Power in each Circuit
 *	circuitcount            map[*api.Circuit]int          Count of active Loadpoints in each Circuit
 *	Returnvalue:
 *	maxPowerForCircuit      map[*api.Circuit]float64      max Power for each Loadpoint in Circuit
 *
 *	Function to calculate the max Value for a Loadpoint in the Circuit
 */
func (site *Site) getMaxPowerCircuit(freePowerInCircuit map[api.Circuit]float64, circuitcount map[api.Circuit]int) map[api.Circuit]float64 {
	maxPowerForCircuit := make(map[api.Circuit]float64)
	for _, c := range site.loadpointData.circuitList {
		if circuitcount[c] > 0 {
			maxPowerForCircuit[c] = freePowerInCircuit[c] / float64(circuitcount[c])
		} else {
			maxPowerForCircuit[c] = freePowerInCircuit[c]
		}

	}
	return maxPowerForCircuit
}

/*	Function to see if a Loadpoint is in the Circuit
 *	Parameter[in]:
 *	lp           *Loadpoint    Pointer to Loadpoint
 *	prio         int           given Priority
 *	circuit      api.Circuit   given Circuit
 *	Returnvalue:
 *	count        int           1 = is in Circuit and Priority, 0 = is not in Circuit and/or Priority
 *
 *	Function that checks if the lp is in the given Circuit and in the given Priority
 */
func (site *Site) countCircuitLoadpoint(lp *Loadpoint, prio int, circuit api.Circuit) int {
	chargerMode := lp.GetMode()
	stateLoappoint := lp.GetStatus()
	count := 0
	if lp.EffectivePriority() == prio && (chargerMode == api.ModeMinPV || chargerMode == api.ModePV) && site.checkVehicleState(stateLoappoint) {
		if circuit != nil {
			count = 1
		}
	}
	return count
}

/*	Function to Calculate Freepower of Circuits
 *	Parameter[in]:
 *	powerForLoadpointTmp   map[*Loadpoint]float64      Data of Loadpointpowers
 *	Returnvalue:
 *	powerForLoadpointTmp   map[*Loadpoint]float64      Data of Loadpointpowers
 *	freePowerInCircuit     map[api.Circuit]float64     Freepower in Circuits
 *
 *	Function calculates Freepower for the Circuits. If there is
 *	not enough Power for the needed MinPower the Power is distributed
 *	to the LP through this Function and LPs get reduced
 */
func (site *Site) CalculateCircuitPower(powerForLoadpointTmp map[*Loadpoint]float64) (map[*Loadpoint]float64, map[api.Circuit]float64) {
	freePowerInCircuit := make(map[api.Circuit]float64)
	for _, c := range site.loadpointData.circuitList {
		if c != nil {
			actualPowerOfAllLoadpointsInCircuit := site.getActualPowerOfAllLPInCircuit(c)
			notLpConsumtion := c.GetChargePower() - actualPowerOfAllLoadpointsInCircuit
			freePower := c.GetMaxPower() - notLpConsumtion
			freeCurrentPower := c.GetMaxPhaseCurrent() * 230
			if freePower > freeCurrentPower {
				freePower = freeCurrentPower
			}
			//calculate freepower with parent
			if freePower > site.loadpointData.circuitMinPower[c] {
				freePowerInCircuit[c] = freePower - site.loadpointData.circuitMinPower[c]
			} else {
				freePowerInCircuit[c] = 0
				minPowerModeNow := 0.0
				minPowerMinPV := 0.0
				countModeNow := 0
				for _, lp := range site.loadpoints {
					if lp.GetCircuit() == c {
						if lp.GetMode() == api.ModeNow {
							minPowerModeNow += lp.GetMinPower() * float64(lp.ActivePhases())
							countModeNow++
						} else if lp.GetMode() == api.ModeMinPV {
							minPowerMinPV += lp.GetMinPower() * float64(lp.ActivePhases())
						}
					}
				}
				if freePower > minPowerModeNow {
					if freePower > (minPowerModeNow + minPowerMinPV) {
						setPowerModeNow := (freePower - (minPowerModeNow + minPowerMinPV)) / float64(countModeNow)
						for _, lp := range site.loadpoints {
							if lp.GetCircuit() == c {
								minPowerLoadpoint := lp.GetMinPower() * float64(lp.ActivePhases())
								if lp.GetMode() == api.ModeNow {
									minPowerLoadpoint += setPowerModeNow
									if minPowerLoadpoint < freePower {
										powerForLoadpointTmp[lp] = minPowerLoadpoint
										freePower -= minPowerLoadpoint
									} else {
										powerForLoadpointTmp[lp] = minPowerLoadpoint
									}
								} else if lp.GetMode() == api.ModeMinPV {
									powerForLoadpointTmp[lp] = minPowerLoadpoint
									freePower -= minPowerLoadpoint
								}
							}
						}
					} else {
						for _, lp := range site.loadpoints {
							if lp.GetCircuit() == c {
								if lp.GetMode() == api.ModeNow {
									minPowerLoadpoint := lp.GetMinPower() * float64(lp.ActivePhases())
									powerForLoadpointTmp[lp] = minPowerLoadpoint
									freePower -= minPowerLoadpoint
								}
							}
						}
						for _, lp := range site.loadpoints {
							if lp.GetCircuit() == c {
								if lp.GetMode() == api.ModeMinPV {
									minPowerLoadpoint := lp.GetMinPower() * float64(lp.ActivePhases())
									if minPowerLoadpoint < freePower {
										powerForLoadpointTmp[lp] = minPowerLoadpoint
										freePower -= minPowerLoadpoint
									} else {
										powerForLoadpointTmp[lp] = 0
									}
								}
							}
						}
					}
				} else {
					for _, lp := range site.loadpoints {
						if lp.GetCircuit() == c {
							if lp.GetMode() == api.ModeNow {
								minPowerLoadpoint := lp.GetMinPower() * float64(lp.ActivePhases())
								if minPowerLoadpoint < freePower {
									powerForLoadpointTmp[lp] = minPowerLoadpoint
									freePower -= minPowerLoadpoint
								} else {
									powerForLoadpointTmp[lp] = 0
								}
							} else if lp.GetMode() == api.ModeMinPV {
								powerForLoadpointTmp[lp] = 0
							}
						}
					}
				}
			}
		}
	}
	return powerForLoadpointTmp, freePowerInCircuit
}

/*	Function to get the Loadpower of all LPs in Circuit
 *	Parameter[in]:
 *	circuit   api.Circuit    Circuit to check
 *	Retrunvalue:
 *	power     float64        Sum of all Power of Loadpoints in Circuit
 */
func (site *Site) getActualPowerOfAllLPInCircuit(circuit api.Circuit) float64 {
	power := 0.0
	current := 0.0

	for _, lp := range site.loadpoints {
		if lp.GetCircuit() != circuit {
			continue
		}

		power += lp.GetChargePower()
		current += lp.GetMaxPhaseCurrent()
	}

	return power
}

/*	Function to update a Loadpoint with the calculated Power
 *
 *	Parameter[in]:
 *	lp      *Loadpoint     Pointer to the Loadpoint which should be updated
 *
 *	Returnvalue:
 *	-----
 *
 *	Function gets momentary Data from Loadpoint. After that we
 *	get the Power from the Map and Update the Loadpoint.
 */
func (site *Site) UpdateLoadpoint(lp *Loadpoint) {
	lp.GetDataFromLoadpoint()
	site.loadpointData.muLp.Lock()
	loadpointPower := site.loadpointData.powerForLoadpoint[lp]
	site.loadpointData.muLp.Unlock()
	lp.Update(loadpointPower)
}

/*	Function to start each Updateprocess for Loadpoints in a Thread
 *
 *	Parameter[in]:
 *	-----
 *
 *	Returnvalue:
 *	-----
 *
 *	Function starts Update-Thread for each Loadpoint. The Thread is
 *	just started if the last Update has already finished
 */
func (site *Site) UpdateAllLoadpoints() {
	for _, lp := range site.loadpoints {
		if lp.IsUpdated() {
			go site.UpdateLoadpoint(lp)
		}
	}
}

/*	Function to start Updateprocess for a single Loadpoint
 *
 *	Parameter[in]:
 *	lp      *Loadpoint     Pointer to the Loadpoint which should be updated
 *
 *	Returnvalue:
 *	-----
 *
 *	Functions starts the same Updateprocess as UpdateAllLoadpoints()
 *	for a specific Loadpoint
 */
func (site *Site) UpdateSingleLoadpoint(lp *Loadpoint) {
	site.UpdateLoadpoint(lp)
}

/*	Function to check if State is correct
 *	Parameter[in]:
 *	state           api.ChargeStatus        State to check
 *	Returnvalue:
 *	statecheck      bool                    Check answer
 */
func (site *Site) checkVehicleState(state api.ChargeStatus) bool {
	if state == api.StatusB || state == api.StatusC {
		return true
	}
	return false
}

// prepare publishes initial values
func (site *Site) prepare() {
	if err := site.restoreSettings(); err != nil {
		site.log.ERROR.Println(err)
	}

	site.publish(keys.SiteTitle, site.Title)

	site.publish(keys.GridConfigured, len(site.gridMeter) != 0)
	site.publish(keys.Pv, make([]api.Meter, len(site.pvMeters)))
	site.publish(keys.Battery, make([]api.Meter, len(site.batteryMeters)))
	site.publish(keys.PrioritySoc, site.prioritySoc)
	site.publish(keys.BufferSoc, site.bufferSoc)
	site.publish(keys.BufferStartSoc, site.bufferStartSoc)
	site.publish(keys.MaxGridSupplyWhileBatteryCharging, site.MaxGridSupplyWhileBatteryCharging)
	site.publish(keys.BatteryMode, site.batteryMode)
	site.publish(keys.BatteryDischargeControl, site.batteryDischargeControl)
	site.publish(keys.ResidualPower, site.GetResidualPower())

	site.publish(keys.Currency, site.tariffs.Currency)
	if tariff := site.GetTariff(PlannerTariff); tariff != nil {
		site.publish(keys.SmartCostType, tariff.Type())
	} else {
		site.publish(keys.SmartCostType, nil)
	}

	site.publishVehicles()
	vehicle.Publish = site.publishVehicles
}

// Prepare attaches communication channels to site and loadpoints
func (site *Site) Prepare(uiChan chan<- util.Param, pushChan chan<- push.Event) {
	// https://github.com/evcc-io/evcc/issues/11191 prevent deadlock
	// https://github.com/evcc-io/evcc/pull/11675 maintain message order

	// infinite queue with channel semantics
	ch := chanx.NewUnboundedChan[util.Param](context.Background(), 2)

	// use ch.In for writing
	site.uiChan = ch.In

	// use ch.Out for reading
	go func() {
		for p := range ch.Out {
			uiChan <- p
		}
	}()

	site.lpUpdateChan = make(chan *Loadpoint, 1) // 1 capacity to avoid deadlock

	site.prepare()

	for id, lp := range site.loadpoints {
		lpUIChan := make(chan util.Param)
		lpPushChan := make(chan push.Event)

		// pipe messages through go func to add id
		go func(id int) {
			for {
				select {
				case param := <-lpUIChan:
					param.Loadpoint = &id
					site.uiChan <- param
				case ev := <-lpPushChan:
					ev.Loadpoint = &id
					pushChan <- ev
				}
			}
		}(id)

		lp.Prepare(lpUIChan, lpPushChan, site.lpUpdateChan)
	}
}

// Run is the main control loop. It reacts to trigger events by
// updating measurements and executing control logic.
func (site *Site) Run(stopC chan struct{}, interval time.Duration) {
	site.Health = NewHealth(time.Minute + interval)

	if max := 30 * time.Second; interval < max {
		site.log.WARN.Printf("interval <%.0fs can lead to unexpected behavior, see https://docs.evcc.io/docs/reference/configuration/interval", max.Seconds())
	}

	ticker_UpdateLoadpoint := time.NewTicker(interval)
	ticker_CalculateValues := time.NewTicker(interval)
	//ticker_UpdateMeters := time.NewTicker(interval)
	// start immediately
	site.updateEnergyMeters()
	site.CalculateValues()
	site.UpdateAllLoadpoints()

	for {
		select {
		case <-ticker_UpdateLoadpoint.C:
			site.UpdateAllLoadpoints()
		case <-ticker_CalculateValues.C:
			go site.CalculateValues()
		// case <-ticker_UpdateMeters.C:
		// 	go site.updateEnergyMeters()
		case lp := <-site.lpUpdateChan:
			site.UpdateSingleLoadpoint(lp)
		case <-stopC:
			return
		}
	}
}<|MERGE_RESOLUTION|>--- conflicted
+++ resolved
@@ -503,12 +503,12 @@
 }
 
 // updateAuxMeters updates aux meters
-func (site *Site) updateAuxMeters() {
+func (site *Site) updateAuxMeters() { //TODO Adjust to map[string]interface{}
 	if len(site.auxMeters) == 0 {
 		return
 	}
 
-	mm := make([]meterMeasurement, len(site.auxMeters))
+	mm := make(map[string]meterMeasurement, len(site.auxMeters))
 
 	for i, meter := range site.auxMeters {
 		if power, err := meter.CurrentPower(); err == nil {
@@ -536,16 +536,10 @@
 	}
 
 	var totalEnergy, totalExportEnergy float64
-<<<<<<< HEAD
 	var meterOnline bool
 
-	site.pvPower = 0
-
 	mmm := make(map[string]meterMeasurement, len(site.pvMeters))
-=======
 	tmpPVPower := 0.0
-	mm := make([]meterMeasurement, len(site.pvMeters))
->>>>>>> 73701269
 
 	for ref, meter := range site.pvMeters {
 		// pv power
@@ -558,14 +552,9 @@
 			}
 			meterOnline = true
 		} else {
-<<<<<<< HEAD
 			site.log.ERROR.Printf("pv %s power: %v", ref, err)
 			site.publish(keys.Meters, map[string]meterError{ref + "/error": {Error: err.Error()}})
 			meterOnline = false
-=======
-			site.log.ERROR.Printf("pv %d power: %v", i+1, err)
-			return
->>>>>>> 73701269
 		}
 
 		// pv energy (production)
@@ -577,14 +566,9 @@
 				site.log.DEBUG.Printf("pv %s energy: %.0fWh", ref, energy)
 				meterOnline = true
 			} else {
-<<<<<<< HEAD
 				site.log.ERROR.Printf("pv %s energy: %v", ref, err)
 				site.publish(keys.Meters, map[string]meterError{ref + "/error": {Error: err.Error()}})
 				meterOnline = false
-=======
-				site.log.ERROR.Printf("pv %d energy: %v", i+1, err)
-				return
->>>>>>> 73701269
 			}
 		}
 
@@ -736,14 +720,9 @@
 	var totalCapacity, totalEnergy float64
 	var meterOnline bool
 
-<<<<<<< HEAD
 	mmm := make(map[string]batteryMeasurement, len(site.batteryMeters))
-=======
 	tmpBatteryPower := 0.0
 	tmpBatterySoc := 0.0
-
-	mm := make([]batteryMeasurement, len(site.batteryMeters))
->>>>>>> 73701269
 
 	for ref, meter := range site.batteryMeters {
 		power, err := backoff.RetryWithData(meter.CurrentPower, bo())
@@ -1003,127 +982,6 @@
 // updateMeter updates and publishes single meter
 func (site *Site) updateMeters() error {
 	// TODO parallelize once modbus supports that
-<<<<<<< HEAD
-	var err error
-
-	site.updatePvMeters()
-
-	site.updateExtMeters()
-
-	if err := site.updateBatteryMeters(); err != nil {
-		return err
-	}
-
-	if err = site.updateGridMeter(); err != nil {
-		return err
-	}
-
-	return nil
-}
-
-// sitePower returns
-//   - the net power exported by the site minus a residual margin
-//     (negative values mean grid: export, battery: charging
-//   - if battery buffer can be used for charging
-func (site *Site) sitePower(totalChargePower, flexiblePower float64) (float64, bool, bool, error) {
-	if err := site.updateMeters(); err != nil {
-		return 0, false, false, err
-	}
-
-	// allow using PV as estimate for grid power
-	if len(site.gridMeter) == 0 {
-		site.gridPower = totalChargePower - site.pvPower
-		site.publish(keys.GridPower, site.gridPower)
-	}
-
-	// allow using grid and charge as estimate for pv power
-	if len(site.pvMeters) == 0 {
-		site.pvPower = totalChargePower - site.gridPower + site.GetResidualPower()
-		if site.pvPower < 0 {
-			site.pvPower = 0
-		}
-		site.log.DEBUG.Printf("pv power: %.0fW", site.pvPower)
-		site.publish(keys.PvPower, site.pvPower)
-	}
-
-	// honour battery priority
-	batteryPower := site.batteryPower
-
-	// handed to loadpoint
-	var batteryBuffered, batteryStart bool
-
-	if len(site.batteryMeters) > 0 {
-		site.RLock()
-		defer site.RUnlock()
-
-		// if battery is charging below prioritySoc give it priority
-		if site.batterySoc < site.prioritySoc && batteryPower < 0 {
-			site.log.DEBUG.Printf("battery has priority at soc %.0f%% (< %.0f%%)", site.batterySoc, site.prioritySoc)
-			batteryPower = 0
-		} else {
-			// if battery is above bufferSoc allow using it for charging
-			batteryBuffered = site.bufferSoc > 0 && site.batterySoc > site.bufferSoc
-			batteryStart = site.bufferStartSoc > 0 && site.batterySoc > site.bufferStartSoc
-		}
-	}
-
-	sitePower := sitePower(site.log, site.GetMaxGridSupplyWhileBatteryCharging(), site.gridPower, batteryPower, site.GetResidualPower())
-
-	// deduct smart loads
-	if len(site.auxMeters) > 0 {
-		var auxPower float64
-		var meterOnline bool
-		mmm := make(map[string]meterMeasurement, len(site.auxMeters))
-
-		for ref, meter := range site.auxMeters {
-			var mm meterMeasurement
-			if power, err := meter.CurrentPower(); err == nil {
-				auxPower += power
-				mm.Power = power
-				site.log.DEBUG.Printf("aux power %s: %.0fW", ref, power)
-				meterOnline = true
-			} else {
-				site.log.ERROR.Printf("aux meter %s: %v", ref, err)
-				site.publish(keys.Meters, map[string]meterError{ref + "/error": {Error: err.Error()}})
-				meterOnline = false
-			}
-
-			if m, ok := meter.(api.PhaseCurrents); ok {
-				mm.IL1, mm.IL2, mm.IL3, _ = func(il1, il2, il3 float64, err error) (float64, float64, float64, error) {
-					return il1 * 1000, il2 * 1000, il3 * 1000, err
-				}(m.Currents())
-			}
-
-			if m, ok := meter.(api.PhaseVoltages); ok {
-				mm.UL1, mm.UL2, mm.UL3, _ = func(ul1, ul2, ul3 float64, err error) (float64, float64, float64, error) {
-					return ul1 * 1000, ul2 * 1000, ul3 * 1000, err
-				}(m.Voltages())
-			}
-
-			mmm[ref+"/record"] = mm
-			if meterOnline {
-				site.publish(keys.Meters, map[string]meterStatus{ref + "/status": {Status: "online"}})
-			} else {
-				site.publish(keys.Meters, map[string]meterStatus{ref + "/status": {Status: "offline"}})
-				// delete meterMeasurement from map to not publish incorrect values
-				delete(mmm, ref+"/record")
-			}
-		}
-
-		sitePower -= auxPower
-
-		site.log.DEBUG.Printf("aux power: %.0fW", auxPower)
-		site.publish(keys.AuxPower, auxPower)
-
-		site.publish(keys.Aux, mmm)
-	}
-
-	// handle priority
-	if flexiblePower > 0 {
-		site.log.DEBUG.Printf("giving loadpoint priority for additional: %.0fW", flexiblePower)
-		sitePower -= flexiblePower
-	}
-=======
 	g, _ := errgroup.WithContext(context.Background())
 
 	g.Go(func() error { site.updatePvMeters(); return nil })
@@ -1137,7 +995,6 @@
 		}
 		return nil
 	})
->>>>>>> 73701269
 
 	g.Go(site.updateBatteryMeters)
 	g.Go(site.updateGridMeter)
@@ -1519,12 +1376,12 @@
  */
 func (site *Site) CheckMeters(chargePower float64) {
 	//
-	if site.gridMeter == nil {
+	if len(site.gridMeter) == 0 {
 		site.gridPower = chargePower - site.pvPower
 		site.publish(keys.GridPower, site.gridPower)
 	}
 	//
-	if site.pvMeters == nil {
+	if len(site.pvMeters) == 0 {
 		site.pvPower = chargePower - site.gridPower + site.GetResidualPower()
 		if site.pvPower < 0 {
 			site.pvPower = 0
