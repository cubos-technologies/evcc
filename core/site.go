--- conflicted
+++ resolved
@@ -1707,11 +1707,8 @@
 	site.loadpointData.muLp.Lock()
 	loadpointPower := site.loadpointData.powerForLoadpointSet[lp]
 	site.loadpointData.muLp.Unlock()
-<<<<<<< HEAD
-	lp.Update(loadpointPower, site.sitePower)
-=======
 	if err == nil {
-		err = lp.Update(loadpointPower)
+		err = lp.Update(loadpointPower, site.sitePower)
 	}
 
 	ref := lp.title
@@ -1755,7 +1752,6 @@
 
 	site.publish(keys.Chargepoints, map[string]meterStatus{ref + "/status": {Status: "online"}})
 	site.publish(keys.Chargepoints, map[string]ChargepointMeasurement{ref + "/record": cpm})
->>>>>>> 4e81fd3f
 }
 
 /*	Function to start each Updateprocess for Loadpoints in a Thread
