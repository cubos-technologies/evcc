package core

import (
	"context"
	"fmt"
	"math"
	"strings"
	"sync"
	"testing"
	"time"

	"github.com/cenkalti/backoff/v4"
	"github.com/evcc-io/evcc/api"
	"github.com/evcc-io/evcc/cmd/shutdown"
	"github.com/evcc-io/evcc/core/circuit"
	"github.com/evcc-io/evcc/core/coordinator"
	"github.com/evcc-io/evcc/core/keys"
	"github.com/evcc-io/evcc/core/loadpoint"
	"github.com/evcc-io/evcc/core/planner"
	"github.com/evcc-io/evcc/core/prioritizer"
	"github.com/evcc-io/evcc/core/session"
	"github.com/evcc-io/evcc/core/site"
	"github.com/evcc-io/evcc/core/soc"
	"github.com/evcc-io/evcc/core/vehicle"
	"github.com/evcc-io/evcc/push"
	"github.com/evcc-io/evcc/server/db"
	"github.com/evcc-io/evcc/server/db/settings"
	"github.com/evcc-io/evcc/tariff"
	"github.com/evcc-io/evcc/util"
	"github.com/evcc-io/evcc/util/config"
	"github.com/evcc-io/evcc/util/telemetry"
	"github.com/smallnest/chanx"
)

const standbyPower = 10 // consider less than 10W as charger in standby

// updater abstracts the Loadpoint implementation for testing
type updater interface {
	loadpoint.API
	Update(availablePower float64, smartCostActive bool, smartCostNextStart time.Time, batteryBuffered, batteryStart bool, greenShare float64, effectivePrice, effectiveCo2 *float64)
}

// meterMeasurement is used as slice element for publishing structured data
type meterMeasurement struct {
	Power  float64 `json:"power"`
	Energy float64 `json:"energy,omitempty"`
}

// batteryMeasurement is used as slice element for publishing structured data
type batteryMeasurement struct {
	Power        float64 `json:"power"`
	Energy       float64 `json:"energy,omitempty"`
	Soc          float64 `json:"soc,omitempty"`
	Capacity     float64 `json:"capacity,omitempty"`
	Controllable bool    `json:"controllable"`
}

var _ site.API = (*Site)(nil)

// Site is the main configuration container. A site can host multiple loadpoints.
type Site struct {
	uiChan       chan<- util.Param // client push messages
	lpUpdateChan chan *Loadpoint

	*Health

	sync.RWMutex
	log *util.Logger

	// configuration
	Title         string       `mapstructure:"title"`         // UI title
	Voltage       float64      `mapstructure:"voltage"`       // Operating voltage. 230V for Germany.
	ResidualPower float64      `mapstructure:"residualPower"` // PV meter only: household usage. Grid meter: household safety margin
	Meters        MetersConfig `mapstructure:"meters"`        // Meter references
	// TODO deprecated
	CircuitRef_ string `mapstructure:"circuit"` // Circuit reference

	MaxGridSupplyWhileBatteryCharging float64 `mapstructure:"maxGridSupplyWhileBatteryCharging"` // ignore battery charging if AC consumption is above this value

	// meters
<<<<<<< HEAD
	circuit       api.Circuit          // Circuit
	gridMeter     api.Meter            // Grid usage meter
	pvMeters      map[string]api.Meter // PV generation meters
	batteryMeters map[string]api.Meter // Battery charging meters
	auxMeters     map[string]api.Meter // Auxiliary meters
	logMeters     map[string]api.Meter // Meters used only for logging
=======
	circuit       api.Circuit // Circuit
	gridMeter     api.Meter   // Grid usage meter
	pvMeters      []api.Meter // PV generation meters
	batteryMeters []api.Meter // Battery charging meters
	extMeters     []api.Meter // Meters used only for monitoring
	auxMeters     []api.Meter // Auxiliary meters
>>>>>>> 6873ab61

	// battery settings
	prioritySoc             float64 // prefer battery up to this Soc
	bufferSoc               float64 // continue charging on battery above this Soc
	bufferStartSoc          float64 // start charging on battery above this Soc
	batteryDischargeControl bool    // prevent battery discharge for fast and planned charging

	loadpoints  []*Loadpoint             // Loadpoints
	tariffs     *tariff.Tariffs          // Tariffs
	coordinator *coordinator.Coordinator // Vehicles
	prioritizer *prioritizer.Prioritizer // Power budgets
	stats       *Stats                   // Stats

	// cached state
	gridPower    float64         // Grid power
	pvPower      float64         // PV power
	batteryPower float64         // Battery charge power
	batterySoc   float64         // Battery soc
	batteryMode  api.BatteryMode // Battery mode (runtime only, not persisted)

	publishCache map[string]any // store last published values to avoid unnecessary republishing
}

// MetersConfig contains the site's meter configuration
type MetersConfig struct {
	GridMeterRef     string   `mapstructure:"grid"`    // Grid usage meter
	PVMetersRef      []string `mapstructure:"pv"`      // PV meter
	BatteryMetersRef []string `mapstructure:"battery"` // Battery charging meter
	ExtMetersRef     []string `mapstructure:"ext"`     // Meters used only for logging
	AuxMetersRef     []string `mapstructure:"aux"`     // Auxiliary meters
}

// NewSiteFromConfig creates a new site
func NewSiteFromConfig(other map[string]interface{}) (*Site, error) {
	site := NewSite()

	// TODO remove
	if err := util.DecodeOther(other, site); err != nil {
		return nil, err
	}

	// add meters from config
	site.restoreMetersAndTitle()

	// TODO title
	Voltage = site.Voltage

	return site, nil
}

func (site *Site) Boot(log *util.Logger, loadpoints []*Loadpoint, tariffs *tariff.Tariffs) error {
	site.loadpoints = loadpoints
	site.tariffs = tariffs

	handler := config.Vehicles()
	site.coordinator = coordinator.New(log, config.Instances(handler.Devices()))
	handler.Subscribe(site.updateVehicles)

	site.prioritizer = prioritizer.New(log)
	site.stats = NewStats()

	// upload telemetry on shutdown
	if telemetry.Enabled() {
		shutdown.Register(func() {
			telemetry.Persist(log)
		})
	}

	tariff := site.GetTariff(PlannerTariff)

	// give loadpoints access to vehicles and database
	for _, lp := range loadpoints {
		lp.coordinator = coordinator.NewAdapter(lp, site.coordinator)
		lp.planner = planner.New(lp.log, tariff)

		if db.Instance != nil {
			var err error
			if lp.db, err = session.NewStore(lp.Title(), db.Instance); err != nil {
				return err
			}
			// Fix any dangling history
			if err := lp.db.ClosePendingSessionsInHistory(lp.chargeMeterTotal()); err != nil {
				return err
			}

			// NOTE: this requires stopSession to respect async access
			shutdown.Register(lp.stopSession)
		}
	}

	// circuit
	if c := circuit.Root(); c != nil {
		site.circuit = c
	}

	// grid meter
	if site.Meters.GridMeterRef != "" {
		dev, err := config.Meters().ByName(site.Meters.GridMeterRef)
		if err != nil {
			return err
		}
		site.gridMeter = dev.Instance()
	}

	// multiple pv
	site.pvMeters = make(map[string]api.Meter)
	for _, ref := range site.Meters.PVMetersRef {
		dev, err := config.Meters().ByName(ref)
		if err != nil {
			return err
		}
		site.pvMeters[ref] = dev.Instance()
	}

	// multiple batteries
	site.batteryMeters = make(map[string]api.Meter)
	for _, ref := range site.Meters.BatteryMetersRef {
		dev, err := config.Meters().ByName(ref)
		if err != nil {
			return err
		}
		site.batteryMeters[ref] = dev.Instance()
	}

	if len(site.batteryMeters) > 0 && site.GetResidualPower() <= 0 {
		site.log.WARN.Println("battery configured but residualPower is missing or <= 0 (add residualPower: 100 to site), see https://docs.evcc.io/en/docs/reference/configuration/site#residualpower")
	}

	//Meters used only for logging
	for _, ref := range site.Meters.ExtMetersRef {
		dev, err := config.Meters().ByName(ref)
		if err != nil {
			return err
		}
<<<<<<< HEAD
		site.logMeters[ref] = dev.Instance()
=======
		site.extMeters = append(site.extMeters, dev.Instance())
>>>>>>> 6873ab61
	}

	// auxiliary meters
	site.auxMeters = make(map[string]api.Meter)
	for _, ref := range site.Meters.AuxMetersRef {
		dev, err := config.Meters().ByName(ref)
		if err != nil {
			return err
		}
		site.auxMeters[ref] = dev.Instance()
	}

	// revert battery mode on shutdown
	shutdown.Register(func() {
		if mode := site.GetBatteryMode(); batteryModeModified(mode) {
			if err := site.applyBatteryMode(api.BatteryNormal); err != nil {
				site.log.ERROR.Println("battery mode:", err)
			}
		}
	})

	return nil
}

// NewSite creates a Site with sane defaults
func NewSite() *Site {
	lp := &Site{
		log:          util.NewLogger("site"),
		publishCache: make(map[string]any),
		Voltage:      230, // V
	}

	return lp
}

// restoreMetersAndTitle restores site meter configuration
func (site *Site) restoreMetersAndTitle() {
	if testing.Testing() {
		return
	}
	if v, err := settings.String(keys.Title); err == nil {
		site.Title = v
	}
	if v, err := settings.String(keys.GridMeter); err == nil && v != "" {
		site.Meters.GridMeterRef = v
	}
	if v, err := settings.String(keys.PvMeters); err == nil && v != "" {
		site.Meters.PVMetersRef = append(site.Meters.PVMetersRef, filterConfigurable(strings.Split(v, ","))...)
	}
	if v, err := settings.String(keys.BatteryMeters); err == nil && v != "" {
		site.Meters.BatteryMetersRef = append(site.Meters.BatteryMetersRef, filterConfigurable(strings.Split(v, ","))...)
	}
	if v, err := settings.String(keys.ExtMeters); err == nil && v != "" {
		site.Meters.ExtMetersRef = append(site.Meters.ExtMetersRef, filterConfigurable(strings.Split(v, ","))...)
	}
	if v, err := settings.String(keys.AuxMeters); err == nil && v != "" {
		site.Meters.AuxMetersRef = append(site.Meters.AuxMetersRef, filterConfigurable(strings.Split(v, ","))...)
	}
}

// restoreSettings restores site settings
func (site *Site) restoreSettings() error {
	if testing.Testing() {
		return nil
	}
	if v, err := settings.Float(keys.BufferSoc); err == nil {
		if err := site.SetBufferSoc(v); err != nil {
			return err
		}
	}
	if v, err := settings.Float(keys.BufferStartSoc); err == nil {
		if err := site.SetBufferStartSoc(v); err != nil {
			return err
		}
	}
	// TODO migrate from YAML
	if v, err := settings.Float(keys.MaxGridSupplyWhileBatteryCharging); err == nil {
		if err := site.SetMaxGridSupplyWhileBatteryCharging(v); err != nil {
			return err
		}
	}
	if v, err := settings.Float(keys.PrioritySoc); err == nil {
		if err := site.SetPrioritySoc(v); err != nil {
			return err
		}
	}
	if v, err := settings.Bool(keys.BatteryDischargeControl); err == nil {
		if err := site.SetBatteryDischargeControl(v); err != nil {
			return err
		}
	}
	if v, err := settings.Float(keys.ResidualPower); err == nil {
		if err := site.SetResidualPower(v); err != nil {
			return err
		}
	}
	return nil
}

func meterCapabilities(name string, meter interface{}) string {
	_, power := meter.(api.Meter)
	_, energy := meter.(api.MeterEnergy)
	_, currents := meter.(api.PhaseCurrents)

	name += ":"
	return fmt.Sprintf("    %-10s power %s energy %s currents %s",
		name,
		presence[power],
		presence[energy],
		presence[currents],
	)
}

// DumpConfig site configuration
func (site *Site) DumpConfig() {
	// verify vehicle detection
	if vehicles := site.Vehicles().Instances(); len(vehicles) > 1 {
		for _, v := range vehicles {
			if _, ok := v.(api.ChargeState); !ok {
				site.log.WARN.Printf("vehicle '%s' does not support automatic detection", v.Title())
			}
		}
	}

	site.log.INFO.Println("site config:")
	site.log.INFO.Printf("  meters:      grid %s pv %s battery %s",
		presence[site.gridMeter != nil],
		presence[len(site.pvMeters) > 0],
		presence[len(site.batteryMeters) > 0],
	)

	if site.gridMeter != nil {
		site.log.INFO.Println(meterCapabilities("grid", site.gridMeter))
	}

	// TODO go 1.23 use sorted
	for ref, pv := range site.pvMeters {
		site.log.INFO.Println(meterCapabilities(fmt.Sprintf("pv %s", ref), pv))
	}

	// TODO go 1.23 use sorted
	for ref, battery := range site.batteryMeters {
		_, ok := battery.(api.Battery)
		_, hasCapacity := battery.(api.BatteryCapacity)

		site.log.INFO.Println(
			meterCapabilities(fmt.Sprintf("battery %s", ref), battery),
			fmt.Sprintf("soc %s capacity %s", presence[ok], presence[hasCapacity]),
		)
	}

	// TODO go 1.23 use sorted
	for ref, pv := range site.auxMeters {
		site.log.INFO.Println(meterCapabilities(fmt.Sprintf("aux %s", ref), pv))
	}

	if vehicles := site.Vehicles().Instances(); len(vehicles) > 0 {
		site.log.INFO.Println("  vehicles:")

		for i, v := range vehicles {
			_, rng := v.(api.VehicleRange)
			_, finish := v.(api.VehicleFinishTimer)
			_, status := v.(api.ChargeState)
			_, climate := v.(api.VehicleClimater)
			_, wakeup := v.(api.Resurrector)
			site.log.INFO.Printf("    vehicle %d: range %s finish %s status %s climate %s wakeup %s",
				i+1, presence[rng], presence[finish], presence[status], presence[climate], presence[wakeup],
			)
		}
	}

	for i, lp := range site.loadpoints {
		lp.log.INFO.Printf("loadpoint %d:", i+1)
		lp.log.INFO.Printf("  mode:        %s", lp.GetMode())

		_, power := lp.charger.(api.Meter)
		_, energy := lp.charger.(api.MeterEnergy)
		_, currents := lp.charger.(api.PhaseCurrents)
		_, phases := lp.charger.(api.PhaseSwitcher)
		_, wakeup := lp.charger.(api.Resurrector)

		lp.log.INFO.Printf("  charger:     power %s energy %s currents %s phases %s wakeup %s",
			presence[power],
			presence[energy],
			presence[currents],
			presence[phases],
			presence[wakeup],
		)

		lp.log.INFO.Printf("  meters:      charge %s", presence[lp.HasChargeMeter()])

		if lp.HasChargeMeter() {
			lp.log.INFO.Printf(meterCapabilities("charge", lp.chargeMeter))
		}
	}
}

// publish sends values to UI and databases
func (site *Site) publish(key string, val interface{}) {
	// test helper
	if site.uiChan == nil {
		return
	}

	site.uiChan <- util.Param{Key: key, Val: val}
}

// publishDelta deduplicates messages before publishing
func (site *Site) publishDelta(key string, val interface{}) {
	if v, ok := site.publishCache[key]; ok && v == val {
		return
	}

	site.publishCache[key] = val
	site.publish(key, val)
}

// updatePvMeters updates pv meters. All measurements are optional.
func (site *Site) updatePvMeters() {
	if len(site.pvMeters) == 0 {
		return
	}

	var totalEnergy float64

	site.pvPower = 0

	mm := make(map[string]meterMeasurement, len(site.pvMeters))

	for ref, meter := range site.pvMeters {
		// pv power
		power, err := backoff.RetryWithData(meter.CurrentPower, bo())
		if err == nil {
			// ignore negative values which represent self-consumption
			site.pvPower += max(0, power)
			if power < -500 {
				site.log.WARN.Printf("pv %s power: %.0fW is negative - check configuration if sign is correct", ref, power)
			}
		} else {
			site.log.ERROR.Printf("pv %s power: %v", ref, err)
		}

		// pv energy (production)
		var energy float64
		if m, ok := meter.(api.MeterEnergy); err == nil && ok {
			energy, err = m.TotalEnergy()
			if err == nil {
				totalEnergy += energy
			} else {
				site.log.ERROR.Printf("pv %s energy: %v", ref, err)
			}
		}

		mm[ref] = meterMeasurement{
			Power:  power,
			Energy: energy,
		}
	}

	site.log.DEBUG.Printf("pv power: %.0fW", site.pvPower)
	site.publish(keys.PvPower, site.pvPower)
	site.publish(keys.PvEnergy, totalEnergy)
	site.publish(keys.Pv, mm)

	site.publish(keys.Meters, mm)

	return
}

// updateExtMeters updates log meters. All measurements are optional.
func (site *Site) updateExtMeters() {
	if len(site.extMeters) == 0 {
		return
	}

<<<<<<< HEAD
	mm := make(map[string]meterMeasurement, len(site.logMeters))

	for ref, meter := range site.logMeters {
=======
	mm := make([]meterMeasurement, len(site.extMeters))

	for i, meter := range site.extMeters {
>>>>>>> 6873ab61
		// log power
		power, err := backoff.RetryWithData(meter.CurrentPower, bo())
		if err != nil {
			site.log.ERROR.Printf("log meter %d power: %v", ref, err)
		}

		// log energy
		var energy float64
		if m, ok := meter.(api.MeterEnergy); err == nil && ok {
			energy, err = m.TotalEnergy()
			if err != nil {
				site.log.ERROR.Printf("log meter %d energy: %v", ref, err)
			}
		}

		mm[ref] = meterMeasurement{
			Power:  power,
			Energy: energy,
		}
	}
	site.publish(keys.Meters, mm)

<<<<<<< HEAD
	return
=======
	// Publishing will be done in separate PR
>>>>>>> 6873ab61
}

// updateBatteryMeters updates battery meters. Power is retried, other measurements are optional.
func (site *Site) updateBatteryMeters() error {
	if len(site.batteryMeters) == 0 {
		return nil
	}

	var totalCapacity, totalEnergy float64

	site.batteryPower = 0
	site.batterySoc = 0

	mm := make(map[string]batteryMeasurement, len(site.batteryMeters))

	for ref, meter := range site.batteryMeters {
		power, err := backoff.RetryWithData(meter.CurrentPower, bo())
		if err != nil {
			// power is required- return on error
			return fmt.Errorf("battery %s power: %v", ref, err)
		}

		site.batteryPower += power
		if len(site.batteryMeters) > 1 {
			site.log.DEBUG.Printf("battery %s power: %.0fW", ref, power)
		}

		// battery energy (discharge)
		var energy float64
		if m, ok := meter.(api.MeterEnergy); ok {
			energy, err = m.TotalEnergy()
			if err == nil {
				totalEnergy += energy
			} else {
				site.log.ERROR.Printf("battery %s energy: %v", ref, err)
			}
		}

		// battery soc and capacity
		var batSoc, capacity float64
		if meter, ok := meter.(api.Battery); ok {
			batSoc, err = soc.Guard(meter.Soc())

			if err == nil {
				// weigh soc by capacity and accumulate total capacity
				weighedSoc := batSoc
				if m, ok := meter.(api.BatteryCapacity); ok {
					capacity = m.Capacity()
					totalCapacity += capacity
					weighedSoc *= capacity
				}

				site.batterySoc += weighedSoc
				if len(site.batteryMeters) > 1 {
					site.log.DEBUG.Printf("battery %s soc: %.0f%%", ref, batSoc)
				}
			} else {
				site.log.ERROR.Printf("battery %s soc: %v", ref, err)
			}
		}

		_, controllable := meter.(api.BatteryController)

		mm[ref] = batteryMeasurement{
			Power:        power,
			Energy:       energy,
			Soc:          batSoc,
			Capacity:     capacity,
			Controllable: controllable,
		}
	}

	site.publish(keys.BatteryCapacity, totalCapacity)

	// convert weighed socs to total soc
	if totalCapacity == 0 {
		totalCapacity = float64(len(site.batteryMeters))
	}
	site.batterySoc /= totalCapacity

	site.log.DEBUG.Printf("battery soc: %.0f%%", math.Round(site.batterySoc))
	site.publish(keys.BatterySoc, site.batterySoc)

	site.log.DEBUG.Printf("battery power: %.0fW", site.batteryPower)
	site.publish(keys.BatteryPower, site.batteryPower)
	site.publish(keys.BatteryEnergy, totalEnergy)
	site.publish(keys.Battery, mm)

	site.publish(keys.Meters, mm)

	return nil
}

// updateGridMeter updates grid meter. Power is retried, other measurements are optional.
func (site *Site) updateGridMeter() error {
	if site.gridMeter == nil {
		return nil
	}

	if res, err := backoff.RetryWithData(site.gridMeter.CurrentPower, bo()); err == nil {
		site.gridPower = res
		site.log.DEBUG.Printf("grid meter: %.0fW", res)
		site.publish(keys.GridPower, res)
	} else {
		return fmt.Errorf("grid meter: %v", err)
	}

	// grid phase currents (signed)
	if phaseMeter, ok := site.gridMeter.(api.PhaseCurrents); ok {
		// grid phase powers
		var p1, p2, p3 float64
		if phaseMeter, ok := site.gridMeter.(api.PhasePowers); ok {
			var err error // phases needed for signed currents
			if p1, p2, p3, err = phaseMeter.Powers(); err == nil {
				phases := []float64{p1, p2, p3}
				site.log.DEBUG.Printf("grid powers: %.0fW", phases)
				site.publish(keys.GridPowers, phases)
			} else {
				site.log.ERROR.Printf("grid powers: %v", err)
			}
		}

		if i1, i2, i3, err := phaseMeter.Currents(); err == nil {
			phases := []float64{util.SignFromPower(i1, p1), util.SignFromPower(i2, p2), util.SignFromPower(i3, p3)}
			site.log.DEBUG.Printf("grid currents: %.3gA", phases)
			site.publish(keys.GridCurrents, phases)
		} else {
			site.log.ERROR.Printf("grid currents: %v", err)
		}
	}

	var mm meterMeasurement
	// grid energy (import)
	if energyMeter, ok := site.gridMeter.(api.MeterEnergy); ok {
		if f, err := energyMeter.TotalEnergy(); err == nil {
			mm.Energy = f
			site.publish(keys.GridEnergy, f)
		} else {
			site.log.ERROR.Printf("grid energy: %v", err)
		}
	}

	mm.Power = site.gridPower

	pubmm := make(map[string]meterMeasurement)
	pubmm[site.Meters.GridMeterRef] = mm
	site.publish(keys.Meters, pubmm)

	return nil
}

// updateMeter updates and publishes single meter
func (site *Site) updateMeters() error {
	// TODO parallelize once modbus supports thatt
	var err error

	site.updatePvMeters()

	site.updateLogMeters()

	if err = site.updateBatteryMeters(); err != nil {
		return err
	}
<<<<<<< HEAD

	if err = site.updateGridMeter(); err != nil {
		return err
	}
	return nil
=======
	site.updateExtMeters()
	return site.updateGridMeter()
>>>>>>> 6873ab61
}

// sitePower returns
//   - the net power exported by the site minus a residual margin
//     (negative values mean grid: export, battery: charging
//   - if battery buffer can be used for charging
func (site *Site) sitePower(totalChargePower, flexiblePower float64) (float64, bool, bool, error) {
	if err := site.updateMeters(); err != nil {
		return 0, false, false, err
	}

	// allow using PV as estimate for grid power
	if site.gridMeter == nil {
		site.gridPower = totalChargePower - site.pvPower
		site.publish(keys.GridPower, site.gridPower)
	}

	// allow using grid and charge as estimate for pv power
	if site.pvMeters == nil {
		site.pvPower = totalChargePower - site.gridPower + site.GetResidualPower()
		if site.pvPower < 0 {
			site.pvPower = 0
		}
		site.log.DEBUG.Printf("pv power: %.0fW", site.pvPower)
		site.publish(keys.PvPower, site.pvPower)
	}

	// honour battery priority
	batteryPower := site.batteryPower

	// handed to loadpoint
	var batteryBuffered, batteryStart bool

	if len(site.batteryMeters) > 0 {
		site.RLock()
		defer site.RUnlock()

		// if battery is charging below prioritySoc give it priority
		if site.batterySoc < site.prioritySoc && batteryPower < 0 {
			site.log.DEBUG.Printf("battery has priority at soc %.0f%% (< %.0f%%)", site.batterySoc, site.prioritySoc)
			batteryPower = 0
		} else {
			// if battery is above bufferSoc allow using it for charging
			batteryBuffered = site.bufferSoc > 0 && site.batterySoc > site.bufferSoc
			batteryStart = site.bufferStartSoc > 0 && site.batterySoc > site.bufferStartSoc
		}
	}

	sitePower := sitePower(site.log, site.GetMaxGridSupplyWhileBatteryCharging(), site.gridPower, batteryPower, site.GetResidualPower())

	// deduct smart loads
	if len(site.auxMeters) > 0 {
		var auxPower float64
		mm := make(map[string]meterMeasurement, len(site.auxMeters))

		for ref, meter := range site.auxMeters {
			if power, err := meter.CurrentPower(); err == nil {
				auxPower += power
				mm[ref] = meterMeasurement{
					Power: power,
				}
				site.log.DEBUG.Printf("aux %s power: %.0fW", ref, power)
			} else {
				site.log.ERROR.Printf("aux %s power: %v", ref, err)
			}
		}

		sitePower -= auxPower

		site.log.DEBUG.Printf("aux power: %.0fW", auxPower)
		site.publish(keys.AuxPower, auxPower)
		site.publish(keys.Aux, mm)
	}

	// handle priority
	if flexiblePower > 0 {
		site.log.DEBUG.Printf("giving loadpoint priority for additional: %.0fW", flexiblePower)
		sitePower -= flexiblePower
	}

	site.log.DEBUG.Printf("site power: %.0fW", sitePower)

	return sitePower, batteryBuffered, batteryStart, nil
}

// greenShare returns
//   - the current green share, calculated for the part of the consumption between powerFrom and powerTo
//     the consumption below powerFrom will get the available green power first
func (site *Site) greenShare(powerFrom float64, powerTo float64) float64 {
	greenPower := math.Max(0, site.pvPower) + math.Max(0, site.batteryPower)
	greenPowerAvailable := math.Max(0, greenPower-powerFrom)

	power := powerTo - powerFrom
	share := math.Min(greenPowerAvailable, power) / power

	if math.IsNaN(share) {
		if greenPowerAvailable > 0 {
			share = 1
		} else {
			share = 0
		}
	}

	return share
}

// effectivePrice calculates the real energy price based on self-produced and grid-imported energy.
func (site *Site) effectivePrice(greenShare float64) *float64 {
	if grid, err := site.tariffs.CurrentGridPrice(); err == nil {
		feedin, err := site.tariffs.CurrentFeedInPrice()
		if err != nil {
			feedin = 0
		}
		effPrice := grid*(1-greenShare) + feedin*greenShare
		return &effPrice
	}
	return nil
}

// effectiveCo2 calculates the amount of emitted co2 based on self-produced and grid-imported energy.
func (site *Site) effectiveCo2(greenShare float64) *float64 {
	if co2, err := site.tariffs.CurrentCo2(); err == nil {
		effCo2 := co2 * (1 - greenShare)
		return &effCo2
	}
	return nil
}

func (site *Site) publishTariffs(greenShareHome float64, greenShareLoadpoints float64) {
	site.publish(keys.GreenShareHome, greenShareHome)
	site.publish(keys.GreenShareLoadpoints, greenShareLoadpoints)

	if gridPrice, err := site.tariffs.CurrentGridPrice(); err == nil {
		site.publishDelta(keys.TariffGrid, gridPrice)
	}
	if feedInPrice, err := site.tariffs.CurrentFeedInPrice(); err == nil {
		site.publishDelta(keys.TariffFeedIn, feedInPrice)
	}
	if co2, err := site.tariffs.CurrentCo2(); err == nil {
		site.publishDelta(keys.TariffCo2, co2)
	}
	if price := site.effectivePrice(greenShareHome); price != nil {
		site.publish(keys.TariffPriceHome, price)
	}
	if co2 := site.effectiveCo2(greenShareHome); co2 != nil {
		site.publish(keys.TariffCo2Home, co2)
	}
	if price := site.effectivePrice(greenShareLoadpoints); price != nil {
		site.publish(keys.TariffPriceLoadpoints, price)
	}
	if co2 := site.effectiveCo2(greenShareLoadpoints); co2 != nil {
		site.publish(keys.TariffCo2Loadpoints, co2)
	}
}

func (site *Site) update(lp updater) {
	site.log.DEBUG.Println("----")

	// update all loadpoint's charge power
	var totalChargePower float64
	for _, lp := range site.loadpoints {
		lp.UpdateChargePowerAndCurrents()
		totalChargePower += lp.GetChargePower()

		site.prioritizer.UpdateChargePowerFlexibility(lp)
	}

	// update all circuits' power and currents
	if site.circuit != nil {
		if err := site.circuit.Update(site.loadpointsAsCircuitDevices()); err != nil {
			site.log.ERROR.Println(err)
		}

		site.publishCircuits()
	}

	// prioritize if possible
	var flexiblePower float64
	if lp.GetMode() == api.ModePV {
		flexiblePower = site.prioritizer.GetChargePowerFlexibility(lp)
	}

	var smartCostActive bool
	if rate, err := site.plannerRate(); err == nil {
		smartCostActive = site.smartCostActive(lp, rate)
	} else {
		site.log.WARN.Println("smartCostActive:", err)
	}

	var smartCostNextStart time.Time
	if !smartCostActive {
		if rates, err := site.plannerRates(); err == nil {
			smartCostNextStart = site.smartCostNextStart(lp, rates)
		} else {
			site.log.WARN.Println("smartCostNextStart:", err)
		}
	}

	if sitePower, batteryBuffered, batteryStart, err := site.sitePower(totalChargePower, flexiblePower); err == nil {
		// ignore negative pvPower values as that means it is not an energy source but consumption
		homePower := site.gridPower + max(0, site.pvPower) + site.batteryPower - totalChargePower
		homePower = max(homePower, 0)
		site.publish(keys.HomePower, homePower)

		// add battery charging power to homePower to ignore all consumption which does not occur on loadpoints
		// fix for: https://github.com/evcc-io/evcc/issues/11032
		nonChargePower := homePower + max(0, -site.batteryPower)
		greenShareHome := site.greenShare(0, homePower)
		greenShareLoadpoints := site.greenShare(nonChargePower, nonChargePower+totalChargePower)

		lp.Update(sitePower, smartCostActive, smartCostNextStart, batteryBuffered, batteryStart, greenShareLoadpoints, site.effectivePrice(greenShareLoadpoints), site.effectiveCo2(greenShareLoadpoints))

		site.Health.Update()

		site.publishTariffs(greenShareHome, greenShareLoadpoints)

		if telemetry.Enabled() && totalChargePower > standbyPower {
			go telemetry.UpdateChargeProgress(site.log, totalChargePower, greenShareLoadpoints)
		}
	} else {
		site.log.ERROR.Println(err)
	}

	if site.GetBatteryDischargeControl() {
		site.updateBatteryMode()
	}

	site.stats.Update(site)
}

// prepare publishes initial values
func (site *Site) prepare() {
	if err := site.restoreSettings(); err != nil {
		site.log.ERROR.Println(err)
	}

	site.publish(keys.SiteTitle, site.Title)

	site.publish(keys.GridConfigured, site.gridMeter != nil)
	site.publish(keys.Pv, make([]api.Meter, len(site.pvMeters)))
	site.publish(keys.Battery, make([]api.Meter, len(site.batteryMeters)))
	site.publish(keys.PrioritySoc, site.prioritySoc)
	site.publish(keys.BufferSoc, site.bufferSoc)
	site.publish(keys.BufferStartSoc, site.bufferStartSoc)
	site.publish(keys.MaxGridSupplyWhileBatteryCharging, site.MaxGridSupplyWhileBatteryCharging)
	site.publish(keys.BatteryMode, site.batteryMode)
	site.publish(keys.BatteryDischargeControl, site.batteryDischargeControl)
	site.publish(keys.ResidualPower, site.GetResidualPower())

	site.publish(keys.Currency, site.tariffs.Currency)
	if tariff := site.GetTariff(PlannerTariff); tariff != nil {
		site.publish(keys.SmartCostType, tariff.Type())
	} else {
		site.publish(keys.SmartCostType, nil)
	}

	site.publishVehicles()
	vehicle.Publish = site.publishVehicles
}

// Prepare attaches communication channels to site and loadpoints
func (site *Site) Prepare(uiChan chan<- util.Param, pushChan chan<- push.Event) {
	// https://github.com/evcc-io/evcc/issues/11191 prevent deadlock
	// https://github.com/evcc-io/evcc/pull/11675 maintain message order

	// infinite queue with channel semantics
	ch := chanx.NewUnboundedChan[util.Param](context.Background(), 2)

	// use ch.In for writing
	site.uiChan = ch.In

	// use ch.Out for reading
	go func() {
		for p := range ch.Out {
			uiChan <- p
		}
	}()

	site.lpUpdateChan = make(chan *Loadpoint, 1) // 1 capacity to avoid deadlock

	site.prepare()

	for id, lp := range site.loadpoints {
		lpUIChan := make(chan util.Param)
		lpPushChan := make(chan push.Event)

		// pipe messages through go func to add id
		go func(id int) {
			for {
				select {
				case param := <-lpUIChan:
					param.Loadpoint = &id
					site.uiChan <- param
				case ev := <-lpPushChan:
					ev.Loadpoint = &id
					pushChan <- ev
				}
			}
		}(id)

		lp.Prepare(lpUIChan, lpPushChan, site.lpUpdateChan)
	}
}

// loopLoadpoints keeps iterating across loadpoints sending the next to the given channel
func (site *Site) loopLoadpoints(next chan<- updater) {
	for {
		for _, lp := range site.loadpoints {
			next <- lp
		}
	}
}

// Run is the main control loop. It reacts to trigger events by
// updating measurements and executing control logic.
func (site *Site) Run(stopC chan struct{}, interval time.Duration) {
	site.Health = NewHealth(time.Minute + interval)

	if max := 30 * time.Second; interval < max {
		site.log.WARN.Printf("interval <%.0fs can lead to unexpected behavior, see https://docs.evcc.io/docs/reference/configuration/interval", max.Seconds())
	}

	loadpointChan := make(chan updater)
	go site.loopLoadpoints(loadpointChan)

	ticker := time.NewTicker(interval)
	site.update(<-loadpointChan) // start immediately

	for {
		select {
		case <-ticker.C:
			site.update(<-loadpointChan)
		case lp := <-site.lpUpdateChan:
			site.update(lp)
		case <-stopC:
			return
		}
	}
}<|MERGE_RESOLUTION|>--- conflicted
+++ resolved
@@ -78,21 +78,12 @@
 	MaxGridSupplyWhileBatteryCharging float64 `mapstructure:"maxGridSupplyWhileBatteryCharging"` // ignore battery charging if AC consumption is above this value
 
 	// meters
-<<<<<<< HEAD
 	circuit       api.Circuit          // Circuit
 	gridMeter     api.Meter            // Grid usage meter
 	pvMeters      map[string]api.Meter // PV generation meters
 	batteryMeters map[string]api.Meter // Battery charging meters
 	auxMeters     map[string]api.Meter // Auxiliary meters
-	logMeters     map[string]api.Meter // Meters used only for logging
-=======
-	circuit       api.Circuit // Circuit
-	gridMeter     api.Meter   // Grid usage meter
-	pvMeters      []api.Meter // PV generation meters
-	batteryMeters []api.Meter // Battery charging meters
-	extMeters     []api.Meter // Meters used only for monitoring
-	auxMeters     []api.Meter // Auxiliary meters
->>>>>>> 6873ab61
+	extMeters     map[string]api.Meter // Meters used only for logging
 
 	// battery settings
 	prioritySoc             float64 // prefer battery up to this Soc
@@ -221,17 +212,14 @@
 		site.log.WARN.Println("battery configured but residualPower is missing or <= 0 (add residualPower: 100 to site), see https://docs.evcc.io/en/docs/reference/configuration/site#residualpower")
 	}
 
-	//Meters used only for logging
+	//Meters used only for monitoring
+	site.extMeters = make(map[string]api.Meter)
 	for _, ref := range site.Meters.ExtMetersRef {
 		dev, err := config.Meters().ByName(ref)
 		if err != nil {
 			return err
 		}
-<<<<<<< HEAD
-		site.logMeters[ref] = dev.Instance()
-=======
-		site.extMeters = append(site.extMeters, dev.Instance())
->>>>>>> 6873ab61
+		site.extMeters[ref] = dev.Instance()
 	}
 
 	// auxiliary meters
@@ -507,22 +495,16 @@
 		return
 	}
 
-<<<<<<< HEAD
-	mm := make(map[string]meterMeasurement, len(site.logMeters))
-
-	for ref, meter := range site.logMeters {
-=======
-	mm := make([]meterMeasurement, len(site.extMeters))
-
-	for i, meter := range site.extMeters {
->>>>>>> 6873ab61
-		// log power
+	mm := make(map[string]meterMeasurement, len(site.extMeters))
+
+	for ref, meter := range site.extMeters {
+		// ext power
 		power, err := backoff.RetryWithData(meter.CurrentPower, bo())
 		if err != nil {
 			site.log.ERROR.Printf("log meter %d power: %v", ref, err)
 		}
 
-		// log energy
+		// ext energy
 		var energy float64
 		if m, ok := meter.(api.MeterEnergy); err == nil && ok {
 			energy, err = m.TotalEnergy()
@@ -538,11 +520,7 @@
 	}
 	site.publish(keys.Meters, mm)
 
-<<<<<<< HEAD
 	return
-=======
-	// Publishing will be done in separate PR
->>>>>>> 6873ab61
 }
 
 // updateBatteryMeters updates battery meters. Power is retried, other measurements are optional.
@@ -701,21 +679,16 @@
 
 	site.updatePvMeters()
 
-	site.updateLogMeters()
+	site.updateExtMeters()
 
 	if err = site.updateBatteryMeters(); err != nil {
 		return err
 	}
-<<<<<<< HEAD
 
 	if err = site.updateGridMeter(); err != nil {
 		return err
 	}
 	return nil
-=======
-	site.updateExtMeters()
-	return site.updateGridMeter()
->>>>>>> 6873ab61
 }
 
 // sitePower returns
