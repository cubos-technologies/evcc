package core

import (
	"cmp"
	"context"
	"fmt"
	"math"
	"strings"
	"sync"
	"testing"
	"time"

	"github.com/cenkalti/backoff/v4"
	"github.com/evcc-io/evcc/api"
	"github.com/evcc-io/evcc/cmd/shutdown"
	"github.com/evcc-io/evcc/core/circuit"
	"github.com/evcc-io/evcc/core/coordinator"
	"github.com/evcc-io/evcc/core/keys"
	"github.com/evcc-io/evcc/core/planner"
	"github.com/evcc-io/evcc/core/prioritizer"
	"github.com/evcc-io/evcc/core/session"
	"github.com/evcc-io/evcc/core/site"
	"github.com/evcc-io/evcc/core/soc"
	"github.com/evcc-io/evcc/core/vehicle"
	"github.com/evcc-io/evcc/push"
	"github.com/evcc-io/evcc/server/db"
	"github.com/evcc-io/evcc/server/db/settings"
	"github.com/evcc-io/evcc/tariff"
	"github.com/evcc-io/evcc/util"
	"github.com/evcc-io/evcc/util/config"
	"github.com/evcc-io/evcc/util/telemetry"
	"github.com/smallnest/chanx"
	"golang.org/x/sync/errgroup"
)

// meterMeasurement is used as slice element for publishing structured data
type meterMeasurement struct {
	Power          int `json:"P"`
	Energy         int `json:"EPos"`
	EnergyNegative int `json:"ENeg"`
	IL1            int `json:"IL1"`
	IL2            int `json:"IL2"`
	IL3            int `json:"IL3"`
	UL1            int `json:"UL1"`
	UL2            int `json:"UL2"`
	UL3            int `json:"UL3"`
}

type MeterMeasurement = meterMeasurement

// batteryMeasurement is used as slice element for publishing structured data
type batteryMeasurement struct {
	Power        int  `json:"P"`
	Energy       int  `json:"E"`
	Soc          int  `json:"soc"`
	Capacity     int  `json:"capacity"`
	Controllable bool `json:"controllable"`
	IL1          int  `json:"IL1"`
	IL2          int  `json:"IL2"`
	IL3          int  `json:"IL3"`
	UL1          int  `json:"UL1"`
	UL2          int  `json:"UL2"`
	UL3          int  `json:"UL3"`
}

type BatteryMeasurement = batteryMeasurement

type ChargepointMeasurement struct {
	Power     int    `json:"P"`
	Energy    int    `json:"E"`
	IL1       int    `json:"IL1"`
	IL2       int    `json:"IL2"`
	IL3       int    `json:"IL3"`
	UL1       int    `json:"UL1"`
	UL2       int    `json:"UL2"`
	UL3       int    `json:"UL3"`
	Rfid      string `json:"active_rfid_tag"`
	Hems      int    `json:"hems_current"`
	Timestamp int64  `json:"timestamp"`
}

type meterError struct {
	Error string `json:"error"`
}

type meterStatus struct {
	Status string `json:"status"`
}

var _ site.API = (*Site)(nil)

// Site is the main configuration container. A site can host multiple loadpoints.
type Site struct {
	uiChan       chan<- util.Param // client push messages
	pushChan     chan<- push.Event
	lpUpdateChan chan *Loadpoint

	*Health

	sync.RWMutex
	log *util.Logger

	// configuration
	Title         string       `mapstructure:"title"`         // UI title
	Voltage       float64      `mapstructure:"voltage"`       // Operating voltage. 230V for Germany.
	ResidualPower float64      `mapstructure:"residualPower"` // PV meter only: household usage. Grid meter: household safety margin
	Meters        MetersConfig `mapstructure:"meters"`        // Meter references
	// TODO deprecated
	CircuitRef_ string `mapstructure:"circuit"` // Circuit reference

	MaxGridSupplyWhileBatteryCharging float64 `mapstructure:"maxGridSupplyWhileBatteryCharging"` // ignore battery charging if AC consumption is above this value

	// meters
	circuit       api.Circuit          // Circuit
	gridMeter     map[string]api.Meter // Grid usage meter
	pvMeters      map[string]api.Meter // PV generation meters
	batteryMeters map[string]api.Meter // Battery charging meters
	extMeters     map[string]api.Meter // External meters - for monitoring only
	auxMeters     map[string]api.Meter // Auxiliary meters

	// battery settings
	prioritySoc             float64  // prefer battery up to this Soc
	bufferSoc               float64  // continue charging on battery above this Soc
	bufferStartSoc          float64  // start charging on battery above this Soc
	batteryDischargeControl bool     // prevent battery discharge for fast and planned charging
	batteryGridChargeLimit  *float64 // grid charging limit

	loadpoints  []*Loadpoint             // Loadpoints
	tariffs     *tariff.Tariffs          // Tariffs
	coordinator *coordinator.Coordinator // Vehicles
	prioritizer *prioritizer.Prioritizer // Power budgets
	stats       *Stats                   // Stats

	// cached state
	gridPower    float64         // Grid power
	pvPower      float64         // PV power
	auxPower     float64         // Aux power
	batteryPower float64         // Battery charge power
	batterySoc   float64         // Battery soc
	batteryMode  api.BatteryMode // Battery mode (runtime only, not persisted)

	publishCache map[string]any // store last published values to avoid unnecessary republishing

	// Loadpointpowercalculation
	loadpointData    LoadpointData
	calcblock        bool
	blockMeterUpdate bool
	sitePower        float64
	//maxBatteryPower     float64
}

// MetersConfig contains the site's meter configuration
type MetersConfig struct {
	GridMeterRef     string   `mapstructure:"grid"`    // Grid usage meter
	PVMetersRef      []string `mapstructure:"pv"`      // PV meter
	BatteryMetersRef []string `mapstructure:"battery"` // Battery charging meter
	ExtMetersRef     []string `mapstructure:"ext"`     // Meters used only for monitoring
	AuxMetersRef     []string `mapstructure:"aux"`     // Auxiliary meters
}

type LoadpointData struct {
	newDataforLoadpoint   map[*Loadpoint]bool    //TODO  when ID then Change
	powerForLoadpointCalc map[*Loadpoint]float64 //TODO when ID then Change
	powerForLoadpointSet  map[*Loadpoint]float64 //TODO when ID then Change
	prevError             float64
	freePowerPID          float64
	circuitMinPower       map[api.Circuit]float64
	circuitList           []api.Circuit
	muLp                  sync.Mutex
}

const (
	standbyPower = 10 // consider less than 10W as charger in standby
	maxPrio      = 10 // Max Count for Prio
)

// NewSiteFromConfig creates a new site
func NewSiteFromConfig(other map[string]interface{}) (*Site, error) {
	site := NewSite()

	// TODO remove
	if err := util.DecodeOther(other, site); err != nil {
		return nil, err
	}

	// add meters from config
	site.restoreMetersAndTitle()

	// TODO title
	Voltage = site.Voltage

	return site, nil
}

func (site *Site) Boot(log *util.Logger, loadpoints []*Loadpoint, tariffs *tariff.Tariffs) error {
	site.loadpoints = loadpoints
	site.tariffs = tariffs

	handler := config.Vehicles()
	site.coordinator = coordinator.New(log, config.Instances(handler.Devices()))
	handler.Subscribe(site.updateVehicles)

	site.prioritizer = prioritizer.New(log)
	site.stats = NewStats()

	// upload telemetry on shutdown
	if telemetry.Enabled() {
		shutdown.Register(func() {
			telemetry.Persist(log)
		})
	}

	tariff := site.GetTariff(PlannerTariff)

	// give loadpoints access to vehicles and database
	for _, lp := range loadpoints {
		lp.coordinator = coordinator.NewAdapter(lp, site.coordinator)
		lp.planner = planner.New(lp.log, tariff)

		if db.Instance != nil {
			var err error
			if lp.db, err = session.NewStore(lp.GetTitle(), db.Instance); err != nil {
				return err
			}
			// Fix any dangling history
			if err := lp.db.ClosePendingSessionsInHistory(lp.chargeMeterTotal()); err != nil {
				return err
			}

			// NOTE: this requires stopSession to respect async access
			shutdown.Register(lp.stopSession)
		}
	}

	// circuit
	if c := circuit.Root(); c != nil {
		site.circuit = c
	}

	// grid meter
	site.gridMeter = make(map[string]api.Meter)
	if site.Meters.GridMeterRef != "" {
		dev, err := config.Meters().ByName(site.Meters.GridMeterRef)
		if err != nil {
			return err
		}
		if cubosId, found := dev.Config().Other["cubos_id"].(string); found {
			site.gridMeter[cubosId] = dev.Instance()
		} else {
			site.gridMeter[site.Meters.GridMeterRef] = dev.Instance()
		}
	}

	// multiple pv
	site.pvMeters = make(map[string]api.Meter)
	for _, ref := range site.Meters.PVMetersRef {
		dev, err := config.Meters().ByName(ref)
		if err != nil {
			return err
		}
		if cubosId, found := dev.Config().Other["cubos_id"].(string); found {
			site.pvMeters[cubosId] = dev.Instance()
		} else {
			site.pvMeters[ref] = dev.Instance()
		}
	}

	// multiple batteries
	site.batteryMeters = make(map[string]api.Meter)
	for _, ref := range site.Meters.BatteryMetersRef {
		dev, err := config.Meters().ByName(ref)
		if err != nil {
			return err
		}
		if cubosId, found := dev.Config().Other["cubos_id"].(string); found {
			site.batteryMeters[cubosId] = dev.Instance()
		} else {
			site.batteryMeters[ref] = dev.Instance()
		}
	}

	if len(site.batteryMeters) > 0 && site.GetResidualPower() <= 0 {
		site.log.WARN.Println("battery configured but residualPower is missing or <= 0 (add residualPower: 100 to site), see https://docs.evcc.io/en/docs/reference/configuration/site#residualpower")
	}

	// Meters used only for monitoring
	site.extMeters = make(map[string]api.Meter)
	for _, ref := range site.Meters.ExtMetersRef {
		dev, err := config.Meters().ByName(ref)
		if err != nil {
			return err
		}
		if cubosId, found := dev.Config().Other["cubos_id"].(string); found {
			site.extMeters[cubosId] = dev.Instance()
		} else {
			site.extMeters[ref] = dev.Instance()
		}
	}

	// auxiliary meters
	site.auxMeters = make(map[string]api.Meter)
	for _, ref := range site.Meters.AuxMetersRef {
		dev, err := config.Meters().ByName(ref)
		if err != nil {
			return err
		}
		if cubosId, found := dev.Config().Other["cubos_id"].(string); found {
			site.auxMeters[cubosId] = dev.Instance()
		} else {
			site.auxMeters[ref] = dev.Instance()
		}
	}

	// revert battery mode on shutdown
	shutdown.Register(func() {
		if mode := site.GetBatteryMode(); batteryModeModified(mode) {
			if err := site.applyBatteryMode(api.BatteryNormal); err != nil {
				site.log.ERROR.Println("battery mode:", err)
			}
		}
	})

	site.loadpointData = LoadpointData{newDataforLoadpoint: make(map[*Loadpoint]bool), powerForLoadpointCalc: make(map[*Loadpoint]float64), powerForLoadpointSet: make(map[*Loadpoint]float64), prevError: 0.0, freePowerPID: 0.0, circuitMinPower: make(map[api.Circuit]float64)}
	site.calcblock = false
	site.blockMeterUpdate = false

	return nil
}

// NewSite creates a Site with sane defaults
func NewSite() *Site {
	lp := &Site{
		log:          util.NewLogger("site"),
		publishCache: make(map[string]any),
		Voltage:      230, // V
	}

	return lp
}

// restoreMetersAndTitle restores site meter configuration
func (site *Site) restoreMetersAndTitle() {
	if testing.Testing() {
		return
	}
	if v, err := settings.String(keys.Title); err == nil {
		site.Title = v
	}
	if v, err := settings.String(keys.GridMeter); err == nil && v != "" {
		site.Meters.GridMeterRef = v
	}
	if v, err := settings.String(keys.PvMeters); err == nil && v != "" {
		site.Meters.PVMetersRef = append(site.Meters.PVMetersRef, filterConfigurable(strings.Split(v, ","))...)
	}
	if v, err := settings.String(keys.BatteryMeters); err == nil && v != "" {
		site.Meters.BatteryMetersRef = append(site.Meters.BatteryMetersRef, filterConfigurable(strings.Split(v, ","))...)
	}
	if v, err := settings.String(keys.ExtMeters); err == nil && v != "" {
		site.Meters.ExtMetersRef = append(site.Meters.ExtMetersRef, filterConfigurable(strings.Split(v, ","))...)
	}
	if v, err := settings.String(keys.AuxMeters); err == nil && v != "" {
		site.Meters.AuxMetersRef = append(site.Meters.AuxMetersRef, filterConfigurable(strings.Split(v, ","))...)
	}
}

// restoreSettings restores site settings
func (site *Site) restoreSettings() error {
	if testing.Testing() {
		return nil
	}
	if v, err := settings.Float(keys.BufferSoc); err == nil {
		if err := site.SetBufferSoc(v); err != nil {
			return err
		}
	}
	if v, err := settings.Float(keys.BufferStartSoc); err == nil {
		if err := site.SetBufferStartSoc(v); err != nil {
			return err
		}
	}
	// TODO migrate from YAML
	if v, err := settings.Float(keys.MaxGridSupplyWhileBatteryCharging); err == nil {
		if err := site.SetMaxGridSupplyWhileBatteryCharging(v); err != nil {
			return err
		}
	}
	if v, err := settings.Float(keys.PrioritySoc); err == nil {
		if err := site.SetPrioritySoc(v); err != nil {
			return err
		}
	}
	if v, err := settings.Bool(keys.BatteryDischargeControl); err == nil {
		if err := site.SetBatteryDischargeControl(v); err != nil {
			return err
		}
	}
	if v, err := settings.Float(keys.ResidualPower); err == nil {
		if err := site.SetResidualPower(v); err != nil {
			return err
		}
	}
	if v, err := settings.Float(keys.BatteryGridChargeLimit); err == nil {
		site.SetBatteryGridChargeLimit(&v)
	}

	return nil
}

func meterCapabilities(name string, meter interface{}) string {
	_, power := meter.(api.Meter)
	_, energy := meter.(api.MeterEnergy)
	_, currents := meter.(api.PhaseCurrents)

	name += ":"
	return fmt.Sprintf("    %-10s power %s energy %s currents %s",
		name,
		presence[power],
		presence[energy],
		presence[currents],
	)
}

// DumpConfig site configuration
func (site *Site) DumpConfig() {
	// verify vehicle detection
	if vehicles := site.Vehicles().Instances(); len(vehicles) > 1 {
		for _, v := range vehicles {
			if _, ok := v.(api.ChargeState); !ok {
				site.log.WARN.Printf("vehicle '%s' does not support automatic detection", v.Title())
			}
		}
	}

	site.log.INFO.Println("site config:")
	site.log.INFO.Printf("  meters:      grid %s pv %s battery %s",
		presence[len(site.gridMeter) != 0],
		presence[len(site.pvMeters) > 0],
		presence[len(site.batteryMeters) > 0],
	)

	if len(site.gridMeter) != 0 {
		site.log.INFO.Println(meterCapabilities("grid", site.gridMeter))
	}

	// TODO go 1.23 use sorted
	for ref, pv := range site.pvMeters {
		site.log.INFO.Println(meterCapabilities(fmt.Sprintf("pv %s", ref), pv))
	}

	// TODO go 1.23 use sorted
	for ref, battery := range site.batteryMeters {
		_, ok := battery.(api.Battery)
		_, hasCapacity := battery.(api.BatteryCapacity)

		site.log.INFO.Println(
			meterCapabilities(fmt.Sprintf("battery %s", ref), battery),
			fmt.Sprintf("soc %s capacity %s", presence[ok], presence[hasCapacity]),
		)
	}

	// TODO go 1.23 use sorted
	for ref, pv := range site.auxMeters {
		site.log.INFO.Println(meterCapabilities(fmt.Sprintf("aux %s", ref), pv))
	}

	if vehicles := site.Vehicles().Instances(); len(vehicles) > 0 {
		site.log.INFO.Println("  vehicles:")

		for i, v := range vehicles {
			_, rng := v.(api.VehicleRange)
			_, finish := v.(api.VehicleFinishTimer)
			_, status := v.(api.ChargeState)
			_, climate := v.(api.VehicleClimater)
			_, wakeup := v.(api.Resurrector)
			site.log.INFO.Printf("    vehicle %d: range %s finish %s status %s climate %s wakeup %s",
				i+1, presence[rng], presence[finish], presence[status], presence[climate], presence[wakeup],
			)
		}
	}

	for i, lp := range site.loadpoints {
		lp.log.INFO.Printf("loadpoint %d:", i+1)
		lp.log.INFO.Printf("  mode:        %s", lp.GetMode())

		_, power := lp.charger.(api.Meter)
		_, energy := lp.charger.(api.MeterEnergy)
		_, currents := lp.charger.(api.PhaseCurrents)
		_, phases := lp.charger.(api.PhaseSwitcher)
		_, wakeup := lp.charger.(api.Resurrector)

		lp.log.INFO.Printf("  charger:     power %s energy %s currents %s phases %s wakeup %s",
			presence[power],
			presence[energy],
			presence[currents],
			presence[phases],
			presence[wakeup],
		)

		lp.log.INFO.Printf("  meters:      charge %s", presence[lp.HasChargeMeter()])

		if lp.HasChargeMeter() {
			lp.log.INFO.Print(meterCapabilities("charge", lp.chargeMeter))
		}
	}
}

// publish sends values to UI and databases
func (site *Site) publish(key string, val interface{}) {
	// test helper
	if site.uiChan == nil {
		return
	}

	site.uiChan <- util.Param{Key: key, Val: val}
}

// publishDelta deduplicates messages before publishing
func (site *Site) publishDelta(key string, val interface{}) {
	if v, ok := site.publishCache[key]; ok && v == val {
		return
	}

	site.publishCache[key] = val
	site.publish(key, val)
}

// updateAuxMeters updates aux meters
func (site *Site) updateAuxMeters() { //TODO Adjust to map[string]interface{}
	if len(site.auxMeters) == 0 {
		return
	}

	var meterOnline bool
	mmm := make(map[string]meterMeasurement, len(site.auxMeters))

	for ref, meter := range site.auxMeters {
		mm := meterMeasurement{}
		// aux power
		power, err := backoff.RetryWithData(meter.CurrentPower, bo())
		if err == nil {
			site.auxPower += power
			mm.Power = int(power)
			site.log.DEBUG.Printf("aux power %s: %.0fW", ref, power)
			meterOnline = true
		} else {
			site.log.ERROR.Printf("aux meter %s: %v", ref, err)
			site.publish(keys.Meters, map[string]meterError{ref + "/error": {Error: err.Error()}})
			meterOnline = false
		}
		// aux energy
		if energyMeter, ok := meter.(api.MeterEnergy); err == nil && ok {
			energy, err := energyMeter.TotalEnergy()
			if err == nil {
				mm.Energy = int(energy)
				site.log.DEBUG.Printf("aux energy %s: %.0fW", ref, energy)
				meterOnline = true
			} else {
				site.log.ERROR.Printf("aux meter %s: %v", ref, err)
				site.publish(keys.Meters, map[string]meterError{ref + "/error": {Error: err.Error()}})
				meterOnline = false
			}
		}
		// aux currents
		if m, ok := meter.(api.PhaseCurrents); err == nil && ok {
			var currents [3]float64
			currents[0], currents[1], currents[2], err = m.Currents()
			if err == nil {
				mm.IL1 = int(currents[0] * 1000)
				mm.IL2 = int(currents[1] * 1000)
				mm.IL3 = int(currents[2] * 1000)
				site.log.DEBUG.Printf("aux currents %s: %v", ref, currents)
				meterOnline = true
			} else {
				site.log.ERROR.Printf("aux meter %s: %v", ref, err)
				site.publish(keys.Meters, map[string]meterError{ref + "/error": {Error: err.Error()}})
				meterOnline = false
			}
		}
		// aux voltages
		if m, ok := meter.(api.PhaseVoltages); err == nil && ok {
			var voltages [3]float64
			voltages[0], voltages[1], voltages[2], err = m.Voltages()
			if err == nil {
				mm.UL1 = int(voltages[0] * 1000)
				mm.UL2 = int(voltages[1] * 1000)
				mm.UL3 = int(voltages[2] * 1000)
				site.log.DEBUG.Printf("aux voltages %s: %v", ref, voltages)
				meterOnline = true
			} else {
				site.log.ERROR.Printf("aux meter %s: %v", ref, err)
				site.publish(keys.Meters, map[string]meterError{ref + "/error": {Error: err.Error()}})
				meterOnline = false
			}
		}
		if meterOnline {
			mmm[ref+"/record"] = mm
			site.publish(keys.Meters, map[string]meterStatus{ref + "/status": {Status: "online"}})
		} else {
			site.publish(keys.Meters, map[string]meterStatus{ref + "/status": {Status: "offline"}})
			// delete meterMeasurement from map to not publish incorrect values
			delete(mmm, ref+"/record")
		}

	}

	site.log.DEBUG.Printf("aux power: %.0fW", site.auxPower)
	site.publish(keys.AuxPower, site.auxPower)
	site.publish(keys.Aux, mmm)
}

// updatePvMeters updates pv meters. All measurements are optional.
func (site *Site) updatePvMeters() {

	if len(site.pvMeters) == 0 {
		site.publish(keys.PvPower, site.pvPower)
		site.publish(keys.PvEnergy, 0)
		site.publish(keys.Pv, nil)
		return
	}

	var totalEnergy, totalExportEnergy float64
	var meterOnline bool

	mmm := make(map[string]meterMeasurement, len(site.pvMeters))
	tmpPVPower := 0.0

	for ref, meter := range site.pvMeters {
		// pv power
		power, err := backoff.RetryWithData(meter.CurrentPower, bo())
		if err == nil {
			// ignore negative values which represent self-consumption
			tmpPVPower += max(0, power)
			if power < -500 {
				site.log.WARN.Printf("pv %s power: %.0fW is negative - check configuration if sign is correct", ref, power)
			}
			meterOnline = true
		} else {
			site.log.ERROR.Printf("pv %s power: %v", ref, err)
			site.publish(keys.Meters, map[string]meterError{ref + "/error": {Error: err.Error()}})
			meterOnline = false
		}

		// pv energy (production)
		var energy float64
		if m, ok := meter.(api.MeterEnergy); err == nil && ok {
			energy, err = m.TotalEnergy()
			if err == nil {
				totalEnergy += energy
				site.log.DEBUG.Printf("pv %s energy: %.0fWh", ref, energy)
				meterOnline = true
			} else {
				site.log.ERROR.Printf("pv %s energy: %v", ref, err)
				site.publish(keys.Meters, map[string]meterError{ref + "/error": {Error: err.Error()}})
				meterOnline = false
			}
		}

		// pv export energy
		if exportMeter, ok := meter.(api.ExportEnergy); ok {
			exportEnergy, err := exportMeter.ExportEnergy()
			if err == nil {
				totalExportEnergy += exportEnergy
				site.log.DEBUG.Printf("pv %s export energy: %.0fWh", ref, exportEnergy)
				meterOnline = true
			} else {
				site.log.ERROR.Printf("pv %s export energy: %v", ref, err)
				site.publish(keys.Meters, map[string]meterError{ref + "/error": {Error: err.Error()}})
				meterOnline = false
			}
		}

		// currents and voltages handling
		var currents [3]float64
		if m, ok := meter.(api.PhaseCurrents); err == nil && ok {
			currents[0], currents[1], currents[2], err = m.Currents()
			if err == nil {
				site.log.DEBUG.Printf("pv %s currents: %v", ref, currents)
				meterOnline = true
			} else {
				site.log.ERROR.Printf("pv %s currents: %v", ref, err)
				site.publish(keys.Meters, map[string]meterError{ref + "/error": {Error: err.Error()}})
				meterOnline = false
			}
		}

		var voltages [3]float64
		if m, ok := meter.(api.PhaseVoltages); err == nil && ok {
			voltages[0], voltages[1], voltages[2], err = m.Voltages()
			if err == nil {
				site.log.DEBUG.Printf("pv %s voltages: %v", ref, voltages)
				meterOnline = true
			} else {
				site.log.ERROR.Printf("pv %s voltages: %v", ref, err)
				site.publish(keys.Meters, map[string]meterError{ref + "/error": {Error: err.Error()}})
				meterOnline = false
			}
		} else {
			voltages[0], voltages[1], voltages[2] = -0.001, -0.001, -0.001
		}

		mmm[ref+"/record"] = meterMeasurement{
			Power:  int(power),
			Energy: int(energy),
			IL1:    int(currents[0] * 1000),
			IL2:    int(currents[1] * 1000),
			IL3:    int(currents[2] * 1000),
			UL1:    int(voltages[0] * 1000),
			UL2:    int(voltages[1] * 1000),
			UL3:    int(voltages[2] * 1000),
		}
		if meterOnline {
			site.publish(keys.Meters, map[string]meterStatus{ref + "/status": {Status: "online"}})
		} else {
			site.publish(keys.Meters, map[string]meterStatus{ref + "/status": {Status: "offline"}})
			// delete meterMeasurement from map to not publish incorrect values
			delete(mmm, ref+"/record")
		}
	}
	site.mux.Lock()
	site.pvPower = tmpPVPower
	site.mux.Unlock()
	site.log.DEBUG.Printf("pv power: %.0fW", site.pvPower)
	site.publish(keys.PvPower, site.pvPower)
	site.publish(keys.PvEnergy, totalEnergy)
	site.publish(keys.Pv, mmm)

	site.publish(keys.Meters, mmm)
}

// updateExtMeters updates ext meters. All measurements are optional.
func (site *Site) updateExtMeters() {
	if len(site.extMeters) == 0 {
		return
	}

	var meterOnline bool

	mmm := make(map[string]meterMeasurement, len(site.extMeters))

	for ref, meter := range site.extMeters {
		// ext power
		power, err := backoff.RetryWithData(meter.CurrentPower, bo())
		if err == nil {
			site.log.DEBUG.Printf("ext meter %s power: %.0fW", ref, power)
			meterOnline = true
		} else {
			site.log.ERROR.Printf("ext meter %s power: %v", ref, err)
			site.publish(keys.Meters, map[string]meterError{ref + "/error": {Error: err.Error()}})
			meterOnline = false
		}
		// ext energy
		var energy float64
		if energyMeter, ok := meter.(api.MeterEnergy); ok {
			energy, err := energyMeter.TotalEnergy()
			if err == nil {
				site.log.DEBUG.Printf("ext %s energy: %.0fWh", ref, energy)
				meterOnline = true
			} else {
				site.log.ERROR.Printf("ext %s energy: %v", ref, err)
				site.publish(keys.Meters, map[string]meterError{ref + "/error": {Error: err.Error()}})
				meterOnline = false
			}
		}
		// ext export energy
		if exportMeter, ok := meter.(api.ExportEnergy); ok {
			exportEnergy, err := exportMeter.ExportEnergy()
			if err == nil {
				site.log.DEBUG.Printf("ext %s export energy: %.0fWh", ref, exportEnergy)
				meterOnline = true
			} else {
				site.log.ERROR.Printf("ext %s export energy: %v", ref, err)
				site.publish(keys.Meters, map[string]meterError{ref + "/error": {Error: err.Error()}})
				meterOnline = false
			}
		}

		// currents and voltages handling
		var currents [3]float64
		if m, ok := meter.(api.PhaseCurrents); err == nil && ok {
			currents[0], currents[1], currents[2], err = m.Currents()
			if err == nil {
				site.log.DEBUG.Printf("pv %s currents: %v", ref, currents)
				meterOnline = true
			} else {
				site.log.ERROR.Printf("pv %s currents: %v", ref, err)
				site.publish(keys.Meters, map[string]meterError{ref + "/error": {Error: err.Error()}})
				meterOnline = false
			}
		}

		var voltages [3]float64
		if m, ok := meter.(api.PhaseVoltages); err == nil && ok {
			voltages[0], voltages[1], voltages[2], err = m.Voltages()
			if err == nil {
				site.log.DEBUG.Printf("pv %s voltages: %v", ref, voltages)
				meterOnline = true
			} else {
				site.log.ERROR.Printf("pv %s voltages: %v", ref, err)
				site.publish(keys.Meters, map[string]meterError{ref + "/error": {Error: err.Error()}})
				meterOnline = false
			}
		} else {
			voltages[0], voltages[1], voltages[2] = -0.001, -0.001, -0.001
		}

		mmm[ref+"/record"] = meterMeasurement{
			Power:  int(power),
			Energy: int(energy),
			IL1:    int(currents[0] * 1000),
			IL2:    int(currents[1] * 1000),
			IL3:    int(currents[2] * 1000),
			UL1:    int(voltages[0] * 1000),
			UL2:    int(voltages[1] * 1000),
			UL3:    int(voltages[2] * 1000),
		}
		if meterOnline {
			site.publish(keys.Meters, map[string]meterStatus{ref + "/status": {Status: "online"}})
		} else {
			site.publish(keys.Meters, map[string]meterStatus{ref + "/status": {Status: "offline"}})
			// delete meterMeasurement from map to not publish incorrect values
			delete(mmm, ref+"/record")
		}
	}
	site.publish(keys.Meters, mmm)
}

// updateBatteryMeters updates battery meters. Power is retried, other measurements are optional.
func (site *Site) updateBatteryMeters() error {
	site.batteryPower = 0
	site.batterySoc = 0
	if len(site.batteryMeters) == 0 {
		site.publish(keys.BatterySoc, site.batterySoc)
		site.publish(keys.BatteryPower, site.batteryPower)
		site.publish(keys.BatteryEnergy, 0)
		site.publish(keys.Battery, nil)
		return nil
	}

	var totalCapacity, totalEnergy float64
	var meterOnline bool

	mmm := make(map[string]batteryMeasurement, len(site.batteryMeters))
	tmpBatteryPower := 0.0
	tmpBatterySoc := 0.0

	for ref, meter := range site.batteryMeters {
		power, err := backoff.RetryWithData(meter.CurrentPower, bo())
		if err != nil {
			// power is required- return on error
			site.publish(keys.Meters, map[string]meterError{ref + "/error": {Error: err.Error()}})
			site.publish(keys.Meters, map[string]meterStatus{ref + "/error": {Status: "offline"}})
			return fmt.Errorf("battery %s power: %v", ref, err)
		}

		tmpBatteryPower += power
		if len(site.batteryMeters) > 1 {
			site.log.DEBUG.Printf("battery %s power: %.0fW", ref, power)
		}

		// battery total energy
		var energy float64
		if energyMeter, ok := meter.(api.MeterEnergy); ok {
			energy, err := energyMeter.TotalEnergy()
			if err == nil {
				totalEnergy += energy
				site.log.DEBUG.Printf("battery %s energy: %.0fWh", ref, energy)
				meterOnline = true
			} else {
				site.log.ERROR.Printf("battery %s energy: %v", ref, err)
				site.publish(keys.Meters, map[string]meterError{ref + "/error": {Error: err.Error()}})
				meterOnline = false
			}
		}

		// battery export energy
		if exportMeter, ok := meter.(api.ExportEnergy); ok {
			exportEnergy, err := exportMeter.ExportEnergy()
			if err == nil {
				site.log.DEBUG.Printf("battery %s export energy: %.0fWh", ref, exportEnergy)
				meterOnline = true
			} else {
				site.log.ERROR.Printf("battery %s export energy: %v", ref, err)
				site.publish(keys.Meters, map[string]meterError{ref + "/error": {Error: err.Error()}})
				meterOnline = false
			}
		}

		// battery soc and capacity
		var batSoc, capacity float64
		if meter, ok := meter.(api.Battery); ok {
			batSoc, err = soc.Guard(meter.Soc())

			if err == nil {
				// weigh soc by capacity and accumulate total capacity
				weighedSoc := batSoc
				if m, ok := meter.(api.BatteryCapacity); ok {
					capacity = m.Capacity()
					totalCapacity += capacity
					weighedSoc *= capacity
				}

				tmpBatterySoc += weighedSoc
				if len(site.batteryMeters) > 1 {
					site.log.DEBUG.Printf("battery %s soc: %.0f%%", ref, batSoc)
				}
				meterOnline = true
			} else {
				site.log.ERROR.Printf("battery %s soc: %v", ref, err)
				site.publish(keys.Meters, map[string]meterError{ref + "/error": {Error: err.Error()}})
				meterOnline = false
			}
		}

		// currents and voltages handling
		var currents [3]float64
		if m, ok := meter.(api.PhaseCurrents); err == nil && ok {
			currents[0], currents[1], currents[2], err = m.Currents()
			if err == nil {
				site.log.DEBUG.Printf("battery %s currents: %v", ref, currents)
				meterOnline = true
			} else {
				site.log.ERROR.Printf("battery %s currents: %v", ref, err)
				site.publish(keys.Meters, map[string]meterError{ref + "/error": {Error: err.Error()}})
				meterOnline = false
			}
		}

		var voltages [3]float64
		if m, ok := meter.(api.PhaseVoltages); err == nil && ok {
			voltages[0], voltages[1], voltages[2], err = m.Voltages()
			if err == nil {
				site.log.DEBUG.Printf("battery %s voltages: %v", ref, voltages)
				meterOnline = true
			} else {
				site.log.ERROR.Printf("battery %s voltages: %v", ref, err)
				site.publish(keys.Meters, map[string]meterError{ref + "/error": {Error: err.Error()}})
				meterOnline = false
			}
		} else {
			voltages[0], voltages[1], voltages[2] = -0.001, -0.001, -0.001
		}

		_, controllable := meter.(api.BatteryController)

		mmm[ref+"/record"] = batteryMeasurement{
			Power:        int(power),
			Energy:       int(energy),
			Soc:          int(batSoc),
			Capacity:     int(capacity),
			Controllable: controllable,
			IL1:          int(currents[0] * 1000),
			IL2:          int(currents[1] * 1000),
			IL3:          int(currents[2] * 1000),
			UL1:          int(voltages[0] * 1000),
			UL2:          int(voltages[1] * 1000),
			UL3:          int(voltages[2] * 1000),
		}
		if meterOnline {
			site.publish(keys.Meters, map[string]meterStatus{ref + "/status": {Status: "online"}})
		} else {
			site.publish(keys.Meters, map[string]meterStatus{ref + "/status": {Status: "offline"}})
			// delete meterMeasurement from map to not publish incorrect values
			delete(mmm, ref+"/record")
		}
	}

	site.publish(keys.BatteryCapacity, totalCapacity)

	// convert weighed socs to total soc
	if totalCapacity == 0 {
		totalCapacity = float64(len(site.batteryMeters))
	}
	tmpBatterySoc /= totalCapacity

	site.log.DEBUG.Printf("battery soc: %.0f%%", math.Round(tmpBatterySoc))
	site.publish(keys.BatterySoc, tmpBatterySoc)

	site.log.DEBUG.Printf("battery power: %.0fW", tmpBatteryPower)
	site.publish(keys.BatteryPower, tmpBatteryPower)
	site.publish(keys.BatteryEnergy, totalEnergy)
	site.publish(keys.Battery, mmm)

	site.publish(keys.Meters, mmm)

	// Publish the total export energy for batteries
	site.mux.Lock()
	site.batteryPower = tmpBatteryPower
	site.batterySoc = tmpBatterySoc
	site.mux.Unlock()
	return nil
}

// updateGridMeter updates grid meter. Power is retried, other measurements are optional.
func (site *Site) updateGridMeter() error {
	if len(site.gridMeter) == 0 {
		return nil
	}

	var meterOnline bool

	for ref, meter := range site.gridMeter {
		if res, err := backoff.RetryWithData(meter.CurrentPower, bo()); err == nil {
			site.gridPower = res
			site.log.DEBUG.Printf("grid meter: %.0fW", res)
			site.publish(keys.GridPower, res)
		} else {
			site.publish(keys.Meters, map[string]meterError{ref + "/error": {Error: err.Error()}})
			site.publish(keys.Meters, map[string]meterStatus{ref + "/status": {Status: "offline"}})
			return fmt.Errorf("grid meter: %v", err)
		}

		// grid phase currents (signed)
		if phaseMeter, ok := meter.(api.PhaseCurrents); ok {
			// grid phase powers
			var p1, p2, p3 float64
			if phaseMeter, ok := meter.(api.PhasePowers); ok {
				var err error // phases needed for signed currents
				if p1, p2, p3, err = phaseMeter.Powers(); err == nil {
					phases := []float64{p1, p2, p3}
					site.log.DEBUG.Printf("grid powers: %.0fW", phases)
					site.publish(keys.GridPowers, phases)
					meterOnline = true
				} else {
					site.log.ERROR.Printf("grid powers: %v", err)
					site.publish(keys.Meters, map[string]meterError{ref + "/error": {Error: err.Error()}})
					meterOnline = false
				}
			}

			if i1, i2, i3, err := phaseMeter.Currents(); err == nil {
				phases := []float64{util.SignFromPower(i1, p1), util.SignFromPower(i2, p2), util.SignFromPower(i3, p3)}
				site.log.DEBUG.Printf("grid currents: %.3gA", phases)
				site.publish(keys.GridCurrents, phases)
				meterOnline = true
			} else {
				site.log.ERROR.Printf("grid currents: %v", err)
				site.publish(keys.Meters, map[string]meterError{ref + "/error": {Error: err.Error()}})
				meterOnline = false
			}

			if u1, u2, u3, err := phaseMeter.(api.PhaseVoltages).Voltages(); err == nil {
				phases := []float64{util.SignFromPower(u1, p1), util.SignFromPower(u2, p2), util.SignFromPower(u3, p3)}
				site.log.DEBUG.Printf("grid voltages: %.3gV", phases)
				site.publish(keys.GridVoltages, phases)
				meterOnline = true
			} else {
				site.log.ERROR.Printf("grid voltages: %v", err)
				site.publish(keys.Meters, map[string]meterError{ref + "/error": {Error: err.Error()}})
				meterOnline = false
			}
		}

		var mm meterMeasurement
		// grid energy (import)
		if energyMeter, ok := meter.(api.MeterEnergy); ok {
			energy, err := energyMeter.TotalEnergy()
			if err == nil {
				mm.Energy = int(energy)
				site.publish(keys.GridEnergy, energy)
				site.log.DEBUG.Printf("grid energy: %.0fWh", energy)
				meterOnline = true
			} else {
				site.log.ERROR.Printf("grid energy: %v", err)
				site.publish(keys.Meters, map[string]meterError{ref + "/error": {Error: err.Error()}})
				meterOnline = false
			}
		}

		// grid energy (export)
		if exportMeter, ok := meter.(api.ExportEnergy); ok {
			exportEnergy, err := exportMeter.ExportEnergy()
			if err == nil {
				mm.EnergyNegative = int(exportEnergy)
				site.log.DEBUG.Printf("grid export energy: %.0fWh", exportEnergy)
				meterOnline = true
			} else {
				site.log.ERROR.Printf("grid export energy: %v", err)
				site.publish(keys.Meters, map[string]meterError{ref + "/error": {Error: err.Error()}})
				meterOnline = false
			}
		}

		mm.Power = int(site.gridPower)

		if meterOnline {
			site.publish(keys.Meters, map[string]meterStatus{ref + "/status": {Status: "online"}})
			site.publish(keys.Meters, map[string]meterMeasurement{ref + "/record": mm})
		} else {
			site.publish(keys.Meters, map[string]meterStatus{ref + "/status": {Status: "offline"}})
		}
	}

	// Publish total export energy
	return nil
}

// updateMeter updates and publishes single meter
func (site *Site) updateMeters() error {
	// TODO parallelize once modbus supports that
	g, _ := errgroup.WithContext(context.Background())

	g.Go(func() error { site.updatePvMeters(); return nil })
	g.Go(func() error { site.updateAuxMeters(); return nil })
	g.Go(func() error { site.updateExtMeters(); return nil })

	g.Go(func() error {
		if site.circuit != nil {
			if err := site.circuit.Update(site.loadpointsAsCircuitDevices()); err != nil {
				site.log.ERROR.Println(err)
			}
			site.publishCircuits()
		}
		return nil
	})

	g.Go(site.updateBatteryMeters)
	g.Go(site.updateGridMeter)

	return g.Wait()
}

// greenShare returns
//   - the current green share, calculated for the part of the consumption between powerFrom and powerTo
//     the consumption below powerFrom will get the available green power first
func (site *Site) greenShare(powerFrom float64, powerTo float64) float64 {
	greenPower := math.Max(0, site.pvPower) + math.Max(0, site.batteryPower)
	greenPowerAvailable := math.Max(0, greenPower-powerFrom)

	power := powerTo - powerFrom
	share := math.Min(greenPowerAvailable, power) / power

	if math.IsNaN(share) {
		if greenPowerAvailable > 0 {
			share = 1
		} else {
			share = 0
		}
	}

	return share
}

// effectivePrice calculates the real energy price based on self-produced and grid-imported energy.
func (site *Site) effectivePrice(greenShare float64) *float64 {
	if grid, err := site.tariffs.CurrentGridPrice(); err == nil {
		feedin, err := site.tariffs.CurrentFeedInPrice()
		if err != nil {
			feedin = 0
		}
		effPrice := grid*(1-greenShare) + feedin*greenShare
		return &effPrice
	}
	return nil
}

// effectiveCo2 calculates the amount of emitted co2 based on self-produced and grid-imported energy.
func (site *Site) effectiveCo2(greenShare float64) *float64 {
	if co2, err := site.tariffs.CurrentCo2(); err == nil {
		effCo2 := co2 * (1 - greenShare)
		return &effCo2
	}
	return nil
}

func (site *Site) publishTariffs(greenShareHome float64, greenShareLoadpoints float64) {
	site.publish(keys.GreenShareHome, greenShareHome)
	site.publish(keys.GreenShareLoadpoints, greenShareLoadpoints)

	if gridPrice, err := site.tariffs.CurrentGridPrice(); err == nil {
		site.publishDelta(keys.TariffGrid, gridPrice)
	}
	if feedInPrice, err := site.tariffs.CurrentFeedInPrice(); err == nil {
		site.publishDelta(keys.TariffFeedIn, feedInPrice)
	}
	if co2, err := site.tariffs.CurrentCo2(); err == nil {
		site.publishDelta(keys.TariffCo2, co2)
	}
	if price := site.effectivePrice(greenShareHome); price != nil {
		site.publish(keys.TariffPriceHome, price)
	}
	if co2 := site.effectiveCo2(greenShareHome); co2 != nil {
		site.publish(keys.TariffCo2Home, co2)
	}
	if price := site.effectivePrice(greenShareLoadpoints); price != nil {
		site.publish(keys.TariffPriceLoadpoints, price)
	}
	if co2 := site.effectiveCo2(greenShareLoadpoints); co2 != nil {
		site.publish(keys.TariffCo2Loadpoints, co2)
	}
}

func (site *Site) updateEnergyMeters() error {
	site.blockMeterUpdate = true
	if err := site.updateMeters(); err != nil {
		site.blockMeterUpdate = false
		return err
	}
	site.blockMeterUpdate = false
	return nil
}

/*	Function to calculate Power for all Loadpoints
 *
 *	The function calculates the free Power and the
 *	usage for all Loadpoints. Update for all Meters
 *	is called and then the calculation is started.
 *	In Calculation first the min Power for all active
 *	Loadpoints is calculated. Then the home Power and
 *	free Power is calculated and after this the free
 *	Power is distributed to all Loadpoints in the modes
 *	PV and minPV. At the end the Map for Loadpoint Power
 *	is updated.
 */
func (site *Site) CalculateValues() {
	site.calcblock = true
	//site.updateEnergyMeters()
	var maxPowerLoadpointsPrio [maxPrio]float64   //Variable for all max Powers from active Loadpoints in each Priority
	var minPowerLoadpointsPrio [maxPrio]float64   //Variable for all min Powers from active Loadpoints in each Priority
	var countLoadpointsPrio [maxPrio]int          //Variable wich counts active Loadpoints in each Priority
	var minPowerPVLoadpointsPrio [maxPrio]float64 //Variable for all min Powers from active Loadpoints in PVMode in each Priority
	totalChargePower := 0.0                       //Variable for total Chargepower of all Loadpoints
	countLoadpoints := 0                          //Variable to count all Loadpoints
	countActiveLoadpoints := 0                    //Variable to count all active Loadpoints
	sumMinPower := 0.0                            //Variable to sum all min Power needed from Loadpoints and homePower
	maxPowerLoadpoints := 0.0                     //Variable to get a Value of the max Power needed for all Loadpoints
	gridPower := site.gridPower                   //Variable for Gridpower
	sitePower := 0.0
	site.mux.Lock()
	pvPower := max(0, site.pvPower)   //temporary Variable for PVPower
	batteryPower := site.batteryPower //temporary Variable for momentary Battery Power (negativ = Battery Charging, positiv = Battery Discharging)
	site.mux.Unlock()
	sumFlexPower := 0.0                                  //Variable over all flexible Power of all Loadpoints
	sumSetPower := 0.0                                   //Variable to get a Value of the Power set to all Loadpoints
	powerForLoadpointTmp := make(map[*Loadpoint]float64) //temporary Variable for the Power set to all Loadpoints
	site.loadpointData.muLp.Lock()
	// Add all set Powers of all Loadpoints
	for _, lp := range site.loadpoints {
		sumSetPower += site.loadpointData.powerForLoadpointCalc[lp]
	}
	site.loadpointData.muLp.Unlock()

	// Test and Set Batterymode for Planneruse
	rates, err := site.plannerRates()
	if err != nil {
		site.log.WARN.Println("planner:", err)
	}

	rate, err := rates.Current(time.Now())
	if rates != nil && err != nil {
		site.log.WARN.Println("planner:", err)
	}
	batteryGridChargeActive := site.batteryGridChargeActive(rate)
	site.publish(keys.BatteryGridChargeActive, batteryGridChargeActive)

	batteryMode := site.requiredBatteryMode(batteryGridChargeActive, rate)

	if batteryMode != api.BatteryUnknown {
		if err := site.applyBatteryMode(batteryMode); err == nil {
			site.SetBatteryMode(batteryMode)
		} else {
			site.log.ERROR.Println("battery mode:", err)
		}
	}

	// if Battery should be charged it is added to sumMinPower (if possible add maxChargePower of the Battery)
	if site.batterySoc < site.prioritySoc { //Charge to Min Soc
		sumMinPower -= batteryPower // Charging Power is negativ
	}
	// Get Data from all Loadpoints
	powerForLoadpointTmp = site.GetDataFromAllLoadpointsForCalculation(&totalChargePower, &sumMinPower, &sumFlexPower, &maxPowerLoadpoints, &maxPowerLoadpointsPrio, &minPowerPVLoadpointsPrio, &minPowerLoadpointsPrio, &countLoadpointsPrio, &countLoadpoints, &countActiveLoadpoints, powerForLoadpointTmp, rates)

	// Test if Grid and PV Meter are set else create a Power for each by using known Values
	site.CheckMeters(totalChargePower)

	// get Power needed for Home and add it to sumMinPower
	homePower := pvPower - totalChargePower + batteryPower + gridPower
	sumMinPower += homePower
	site.publish(keys.HomePower, homePower)
	site.log.DEBUG.Printf("Home Power: %.0f W", homePower)

	// Calculate Greenshare add publish it
	nonChargePower := homePower + max(0, -site.batteryPower)
	greenShareHome := site.greenShare(0, homePower)
	greenShareLoadpoints := site.greenShare(nonChargePower, nonChargePower+totalChargePower)
	site.publishTariffs(greenShareHome, greenShareLoadpoints)
	// Set new Values in Environment
	for _, lp := range site.loadpoints {
		lp.SetEnvironment(greenShareLoadpoints, site.effectivePrice(greenShareLoadpoints), site.effectiveCo2(greenShareLoadpoints))
	}

	// Calc Setpoint for Calculation of free Power
	setpoint := site.CalculateSetpoint(sumFlexPower, sumMinPower, pvPower, maxPowerLoadpoints, sumSetPower)
	site.log.DEBUG.Printf("Setpoint: %.0fW", setpoint)

	// regulate Freepower
	site.PIDController(pvPower, setpoint, sumFlexPower)

	// Set Power for Loadpoints/ Distribution of available Power to MinPV and PV
	freePower := -site.loadpointData.freePowerPID
	sitePower = max(pvPower-sumMinPower, 0)
	site.publish("freePower", freePower)

	// Power calculation without Circuit
	powerForLoadpointTmp = site.CalculatePowerForEachLoadpoint(&freePower, powerForLoadpointTmp, &maxPowerLoadpointsPrio, &minPowerPVLoadpointsPrio, &minPowerLoadpointsPrio, &countLoadpointsPrio)

	for _, lp := range site.loadpoints {
		site.loadpointData.powerForLoadpointCalc[lp] = powerForLoadpointTmp[lp]
		if lp.GetMode() != api.ModePV {
			sitePower -= powerForLoadpointTmp[lp]
		}
	}
	site.sitePower = max(sitePower, 0)
	// Circuit check of distributed Power
	if site.circuit != nil {
		site.checkCircuit(site.circuit, powerForLoadpointTmp)
	}

	//transfer all Data from temporary Variable in LoadpointsPower
	site.loadpointData.muLp.Lock()
	for _, lp := range site.loadpoints {
		site.loadpointData.powerForLoadpointSet[lp] = powerForLoadpointTmp[lp]
	}
	site.loadpointData.muLp.Unlock()

	// Update Health and Stats of Site
	site.Health.Update()

	site.stats.Update(site)
	site.calcblock = false
}

/*	Function to get all Data needed for Calculation from all Loadpoints
 *
 *	Parameter[in]:
 *	totalChargePower            *float64                    Pointer to totalChargePower
 *	sumMinPower                 *float64                    Pointer to sumMinPower
 *	sumFlexPower                *float64                    Pointer to sumFlexPower
 *	maxPowerLoadpoints          *float64                    Pointer to maxPowerLoadpoints
 *	maxPowerLoadpointsPrio      *[maxPrio]float64           Pointer to Array maxPowerLoadpointsPrio
 *	minPowerPVLoadpointsPrio    *[maxPrio]float64           Pointer to Array minPowerPVLoadpointsPrio
 *	minPowerLoadpointsPrio      *[maxPrio]float64           Pointer to Array countLoadpointsPrio
 *	countLoadpointsPrio         *[maxPrio]int               Pointer to Array countLoadpointsPrio
 *	countLoadpoints             *int                        Pointer to countLoadpoints
 *	countActiveLoadpoints       *int                        Pointer to countActiveLoadpoints
 *	powerForLoadpointTmp        map[*Loadpoint]float64      Variable with all Power for Loadpoints
 *	rates                       api.Rates                   Variable for smartCost planning
 *
 *	Returnvalue:
 *	powerForLoadpointTmp        map[*Loadpoint]float64      map with all min Values for each Loadpoint
 *
 *	The Function counts all Loadpoints and all active Loadpoints in each priority,
 *	it also get the Powerranges for the Loadpoints and the minPower needed for
 *	all Loadpoints. In this Function the total Charge Power of all Loadpoints is
 *	calculated.
 */
func (site *Site) GetDataFromAllLoadpointsForCalculation(totalChargePower, sumMinPower, sumFlexPower, maxPowerLoadpoints *float64, maxPowerLoadpointsPrio, minPowerPVLoadpointsPrio, minPowerLoadpointsPrio *[maxPrio]float64, countLoadpointsPrio *[maxPrio]int, countLoadpoints, countActiveLoadpoints *int, powerForLoadpointTmp map[*Loadpoint]float64, rates api.Rates) map[*Loadpoint]float64 {
	for _, lp := range site.loadpoints {
		lpChargePower := lp.GetChargePower()
		*totalChargePower += lpChargePower
		chargerStatus := lp.GetStatus()
		*countLoadpoints++
		if site.checkVehicleState(chargerStatus) {
			*countActiveLoadpoints++
			circuit := lp.GetCircuit()
			site.CheckCircuitList(circuit)
			chargerMode := lp.GetMode()
			prio := lp.EffectivePriority()
			powerForLoadpointTmp[lp] = site.setValuesForLoadpointCalculation(chargerMode, circuit, lp, countLoadpointsPrio, maxPowerLoadpointsPrio, minPowerPVLoadpointsPrio, minPowerLoadpointsPrio, maxPowerLoadpoints, sumMinPower, sumFlexPower, lpChargePower, prio, rates)
		} else {
			powerForLoadpointTmp[lp] = 0
		}
	}
	return powerForLoadpointTmp
}

/*	Calculation of Values for Loadpoint
 *
 *	Parameter[in]:
 *	mode                        api.ChargeMode              Mode of the Loadpoint
 *	circuit                     api.Circuit                 Circuit of the Loadpoint
 *	lp                          *Loadpoint                  Pointer to Loadpoint
 *	countLoadpointsPrio         *[maxPrio]int               Pointer to Array countLoadpointsPrio
 *	maxPowerLoadpointsPrio      *[maxPrio]float64           Pointer to Array maxPowerLoadpointsPrio
 *	minPowerPVLoadpointsPrio    *[maxPrio]float64           Pointer to Array minPowerLoadpointsPrio
 *	minPowerLoadpointsPrio      *[maxPrio]float64           Pointer to Array minPowerLoadpointsPrio
 *	maxPowerLoadpoints          *float64                    Pointer to maxPowerLoadpoints
 *	sumMinPower                 *float64                    Pointer to sumMinPower
 *	sumFlexPower                *float64                    Pointer to sumFlexPower
 *	actualPower                 float64                     momentary Power used by Loadpoint
 *	rates                       api.Rates                   Variable for smartCost planning
 *
 *	Returnvalue:
 *	loadPower                   float64                     loadPower to set in Map
 *
 *	Function that adds the minPower and maxPower and if nessary the flexPower.
 *	The Power for the Circuit is set if there is a Circuit. The Power is changed
 *	if smartCost is active. The Power to be set is returned(which is the minPower
 *	in MinPV and the maxPower in ModeNow)
 */
func (site *Site) setValuesForLoadpointCalculation(mode api.ChargeMode, circuit api.Circuit, lp *Loadpoint, countLoadpointsPrio *[maxPrio]int, maxPowerLoadpointsPrio, minPowerPVLoadpointsPrio, minPowerLoadpointsPrio *[maxPrio]float64, maxPowerLoadpoints, sumMinPower, sumFlexPower *float64, actualPower float64, prio int, rates api.Rates) float64 {
	loadPower := 0.0
	maxPower := lp.GetMaxPower()
	minPower := lp.GetMinPower() * float64(lp.ActivePhases())
	powerMaxCharpoint := maxPower
	powerCircuit := 0.0
	powerMinPower := 0.0
	smartCostActive := false
	switch mode {
	case api.ModeOff:
		loadPower = 0
		powerMaxCharpoint = 0
	case api.ModeNow:
		powerCircuit = maxPower
		powerMinPower = actualPower
		loadPower = maxPower
	case api.ModePV:
		smartCostActive = site.plannerSmartCost(lp, rates)
		countLoadpointsPrio[prio]++
		*sumFlexPower += actualPower
		maxPowerLoadpointsPrio[prio] += maxPower
		minPowerPVLoadpointsPrio[prio] += minPower
	case api.ModeMinPV:
		smartCostActive = site.plannerSmartCost(lp, rates)
		countLoadpointsPrio[prio]++
		*sumFlexPower += max(actualPower-minPower, 0)
		maxPowerLoadpointsPrio[prio] += maxPower
		minPowerLoadpointsPrio[prio] += minPower
		loadPower = minPower
		powerMinPower = min(minPower, actualPower)
		powerCircuit = min(minPower, actualPower)
	}

	if smartCostActive && lp.EffectivePlanTime().IsZero() {
		loadPower = maxPower
		powerMinPower = maxPower
		powerCircuit = maxPower
		lp.resetPhaseTimer()
		lp.elapsePVTimer()
	}
	if circuit != nil {
		site.loadpointData.circuitMinPower[circuit] += powerCircuit
	}
	*maxPowerLoadpoints += powerMaxCharpoint
	*sumMinPower += powerMinPower
	return loadPower
}

/*	Function to check if smartCost is active
 *
 *	Parameter[in]:
 *	lp                 *Loadpoint     Loadpoint
 *	rates              api.Rates      Rates to check the active State of smartcost
 *
 *	Returnvalue:
 *	smartCostActive    bool           smartCost State
 *
 *	Functions checks and publishs the smartCost State and the next Start of smartCost
 */
func (site *Site) plannerSmartCost(lp *Loadpoint, rates api.Rates) bool {
	smartCostActive := lp.smartCostActive(rates)
	lp.publish(keys.SmartCostActive, smartCostActive)

	var smartCostNextStart time.Time
	if !smartCostActive {
		smartCostNextStart = lp.smartCostNextStart(rates)
	}
	lp.publish(keys.SmartCostNextStart, smartCostNextStart)
	lp.publishNextSmartCostStart(smartCostNextStart)
	return smartCostActive
}

/*	Function that checks if the Circuit is in the Circuitlist
 *
 *	Parameter[in]:
 *	circuit       api.Circuit      Circuit
 *
 *	Returnvalue:
 *	-----
 *
 *	The Functions checks if the Circuit is in the Circuitlist
 *	and if it is not in the List a new Entry is generated
 */
func (site *Site) CheckCircuitList(circuit api.Circuit) {
	boolCircuit := false
	for _, c := range site.loadpointData.circuitList {
		if circuit == c && c != nil {
			boolCircuit = true
		}
	}
	if !boolCircuit && circuit != nil {
		site.loadpointData.circuitList = append(site.loadpointData.circuitList, circuit)
	}
}

/*	Function to check if there are Grid- and PVmeter
 *
 *	Parameter[in]:
 *	chargePower    float64     totalChargePower of all Loadpoints
 *
 *	Returnvalue:
 *	-----
 *
 *	Check if there is a gridmeter and PVmeter. If there
 *	isnt one the Power is calculated over known Values
 */
func (site *Site) CheckMeters(chargePower float64) {
	//
	if len(site.gridMeter) == 0 {
		site.gridPower = chargePower - site.pvPower
		site.publish(keys.GridPower, site.gridPower)
	}
	//
	if len(site.pvMeters) == 0 {
		site.pvPower = chargePower - site.gridPower + site.GetResidualPower()
		if site.pvPower < 0 {
			site.pvPower = 0
		}
		site.log.DEBUG.Printf("pv power: %.0fW", site.pvPower)
		site.publish(keys.PvPower, site.pvPower)
	}
}

/*	PID-Controller for free Power calculation
 *
 *	Parameter[in]:
 *	pv              float64     PVPower
 *	setpoint        float64     Setpoint to reach
 *	flexPower       float64     flexibel Power
 *
 *	Returnvalue:
 *	-----
 *
 *	Controller to regulate free Power with pv,
 *	setpint(point to reach) and flexibel Power.
 *	The free Power is trying to reach the setpoint.
 *	Effective Formula:
 *	freePower = KI * (-pv + setpoint + flexPower) + freePowerold
 */
func (site *Site) PIDController(pv, setpoint, flexPower float64) {
	KP := 0.0
	KI := 0.031
	KD := 0.0
	errorPID := -pv + setpoint + flexPower
	derivative := errorPID - site.loadpointData.prevError
	integral := KI*errorPID + site.loadpointData.freePowerPID
	//site.publish("Integral",integral)
	site.loadpointData.freePowerPID = KP*errorPID + integral + KD*derivative
	site.loadpointData.freePowerPID = min(site.loadpointData.freePowerPID, 0)
	site.log.DEBUG.Printf("Free Power: %.0fW", site.loadpointData.freePowerPID)
	site.loadpointData.prevError = errorPID
}

/*	Function to calculate the Setpoint for the PID-Controller
 *
 *	Parameter[in]:
 *	flexpower       float64     flexible Power
 *	minpower        float64     minPower needed for the Site
 *	pv              float64     PVPower
 *	maxpower        float64     max Power needed for all Loadpoints
 *	setpower        float64     momentary set Power for all Loadpoints
 *
 *	Returnvalue:
 *	setpoint        float64     Value of power to regulate to
 *
 *	Function thats gives back the power available
 *	for regulation
 */
func (site *Site) CalculateSetpoint(flexpower, minpower, pv, maxpower, setpower float64) float64 {
	setpoint := 0.0
	if (flexpower+minpower) <= pv && maxpower == setpower {
		setpoint = pv - flexpower
	} else {
		if minpower <= pv { // Mittlerer Bereich
			setpoint = minpower
		} else { // linker Bereich
			setpoint = max(pv, minpower)
		}
	}
	return setpoint
}

/*	Function to calculate the Setpoint for the PID-Controller
 *
 *	Parameter[in]:
 *	freePower                  *float64                   Pointer to available free Power
 *	powerForLoadpointTmp       map[*Loadpoint]float64     Pointer map with the Power for each Loadpoint
 *	maxPowerLoadpointsPrio     *[maxPrio]float64          Pointer to Array with maxPower needed for each Prio
 *	minPowerPVLoadpointsPrio   *[maxPrio]float64          Pointer to Array with minPower needed for all PV Loadpoints in Prio
 *	minPowerLoadpointsPrio     *[maxPrio]float64          Pointer to Array with min Power needed in Prio
 *	countLoadpointsPrio        *[maxPrio]int              Pointer to Array with the Count of active Loadpoints in Prio
 *
 *	Returnvalue:
 *	powerForLoadpointTmp   map[*Loadpoint]float64     Power for each Loadpoint
 *
 *	Function thats calculates the Power for each Loadpoint. The Power
 *	is distributed in order of priority. before distribution of power
 *	to a Loadpoint the power for each circuit is calculated and the
 *	distribution of Power is adjusted according to the power of the
 *	circuit of the Loadpoint. For each Loadpoint the Power is then
 *	deducted from the free Power and the free Power is given to the
 *	next Priority. At the end the temporary Map of Power for each
 *	Loadpoint is returned.
 */
func (site *Site) CalculatePowerForEachLoadpoint(freePower *float64, powerForLoadpointTmp map[*Loadpoint]float64, maxPowerLoadpointsPrio, minPowerPVLoadpointsPrio, minPowerLoadpointsPrio *[maxPrio]float64, countLoadpointsPrio *[maxPrio]int) map[*Loadpoint]float64 {
	for j := maxPrio - 1; j >= 0; j-- {
		if countLoadpointsPrio[j] != 0 {
			powerForLoadpointTmp = site.calculatePowerForLoadpointsInPrio(j, freePower, powerForLoadpointTmp, maxPowerLoadpointsPrio, minPowerPVLoadpointsPrio, minPowerLoadpointsPrio, countLoadpointsPrio)
		}
	}
	return powerForLoadpointTmp
}

/*	Function to calculate the Power of each Loadpoint in Mode PV,minPV in Priority
 *	Parameter[in]:
 *	prio                       int                        given Priority
 *	freePower                  *float64                   Pointer to freePower
 *	powerForLoadpointTmp       map[*Loadpoint]float64     map with Loadpointpowers
 *	maxPowerLoadpointsPrio     *[maxPrio]float64          maxPower for each Priority
 *	minPowerPVLoadpointsPrio   *[maxPrio]float64          minPower for Loadpoints in PV Mode for each Priority
 *	minPowerLoadpointsPrio     *[maxPrio]float64          minPower for all Loadpoints in/for each Priority
 *	countLoadpointsPrio        *[maxPrio]int              count of active Loadpoints for each Priority
 *	Returnvalue:
 *	powerForLoadpointTmp       map[*Loadpoint]float64     map with Loadpointpowers
 *
 *	Function that calulates the Power for each Loadpoint in the given Priority
 *	which is in Mode PV or Mode minPV
 */
func (site *Site) calculatePowerForLoadpointsInPrio(prio int, freePower *float64, powerForLoadpointTmp map[*Loadpoint]float64, maxPowerLoadpointsPrio, minPowerPVLoadpointsPrio, minPowerLoadpointsPrio *[maxPrio]float64, countLoadpointsPrio *[maxPrio]int) map[*Loadpoint]float64 {
	mode := 0
	powerForLoadpointOverall := 0.0
	if *freePower > maxPowerLoadpointsPrio[prio] {
		mode = 1

	} else if *freePower > minPowerPVLoadpointsPrio[prio] {
		mode = 2
		powerForLoadpointOverall = (*freePower + minPowerLoadpointsPrio[prio]) / float64(countLoadpointsPrio[prio])
	}
	for _, lp := range site.loadpoints {
		chargerMode := lp.GetMode()
		stateLoadpoint := lp.GetStatus()
		minPowerChargepoint := lp.GetMinPower() * float64(lp.ActivePhases())
		powerForLoadpoint := 0.0
		if lp.EffectivePriority() == prio && (chargerMode == api.ModeMinPV || chargerMode == api.ModePV) && site.checkVehicleState(stateLoadpoint) {
			if mode == 1 {
				powerForLoadpoint = lp.GetMaxPower()
				if chargerMode == api.ModeMinPV {
					powerForLoadpoint -= minPowerChargepoint
				}
			} else if mode == 2 {
				powerForLoadpoint = powerForLoadpointOverall
				if chargerMode == api.ModeMinPV {
					powerForLoadpoint -= minPowerChargepoint
				}
			} else {
				if chargerMode == api.ModePV {
					if *freePower > minPowerChargepoint {
						powerForLoadpoint = minPowerChargepoint
					} else {
						powerForLoadpoint = 0
					}
				} else {
					powerForLoadpoint = 0
				}
			}
		}
		powerForLoadpointTmp[lp] += powerForLoadpoint
		*freePower -= powerForLoadpoint
	}
	return powerForLoadpointTmp
}

/*	Function to check the Power in an Circuit and regulate if needed
 *	Parameter[in]:
 *	circuit                  api.Circuit               Circuit to check
 *	powerForLoadpointTmp     map[*Loadpoint]float64    List with Powers for all Loadpoints
 *	Returnvalue:
 *	allPowers                float64                   Power needed in Loadpoint
 */
func (site *Site) checkCircuit(circuit api.Circuit, powerForLoadpointTmp map[*Loadpoint]float64) float64 {
	allPowers := 0.0
	freePower := circuit.GetMaxPower() - circuit.GetChargePower()
	circuitCurrentPower := circuit.GetMaxCurrent() - circuit.GetMaxPhaseCurrent()
	minPowerNeeded := 0.0
	var countLPPrio [maxPrio + 1]float64
	childs := circuit.GetChilds()
	for _, ch := range childs {
		if ch != nil {
			site.checkCircuit(ch, powerForLoadpointTmp)
		}
	}
	for _, lp := range site.loadpoints {
		if !site.checkCircuitList(circuit, lp) {
			continue
		}
		if powerForLoadpointTmp[lp] > 0 {
			chargePower := lp.GetChargePower()
			freePower += chargePower
			circuitCurrentPower += lp.GetMaxPhaseCurrent()
			minPower := lp.GetMinPower() * float64(lp.ActivePhases())
			if lp.GetStatus() == api.StatusC {
				countLPPrio[lp.EffectivePriority()]++
			}
			allPowers += min(powerForLoadpointTmp[lp], chargePower)
			minPowerNeeded += minPower
		}
	}
	circuitCurrentPower *= 230
	if circuitCurrentPower < freePower {
		freePower = circuitCurrentPower
	}
	if allPowers > freePower {
		reducePower := (allPowers - freePower)
		for prio := 0; prio <= maxPrio; prio++ {
			if reducePower > 0 {
				reducePower -= site.reduceCircuitPower(circuit, reducePower, countLPPrio[prio], prio, powerForLoadpointTmp)
			}
		}
		allPowers = freePower
	}
	return allPowers
}

/*	Function to Reduce the Power for Loadpoints in the given Circuit and its childs
 *	Parameter[in]:
 *	circuit                api.Circuit               given Circuit
 *	reducePower            float64                   Power to be reduced
 *	countLPPrio            float64                   active Loadpoints in Circuit and Prio
 *	prio                   int                       given Priority
 *	powerForLoadpointTmp   map[*Loadpoint]float64    List of Power for all Loadpoints
 *	Returnvalue:
 *	reducedPower           float64                   Power wich was reduced
 */
func (site *Site) reduceCircuitPower(circuit api.Circuit, reducePower, countLPPrio float64, prio int, powerForLoadpointTmp map[*Loadpoint]float64) float64 {
	reducededPower := 0.0
	if countLPPrio == 0 {
		return reducededPower
	}
	powerReduction := reducePower / countLPPrio
	for _, lp := range site.loadpoints {
		if powerForLoadpointTmp[lp] > 0 {
			if site.checkCircuitList(circuit, lp) && prio == lp.EffectivePriority() {
				minPower := lp.GetMinPower() * float64(lp.ActivePhases())
				if powerForLoadpointTmp[lp] > powerReduction {
					if (powerForLoadpointTmp[lp] - powerReduction) > minPower {
						powerForLoadpointTmp[lp] -= powerReduction
						reducededPower += powerReduction
					} else {
						reducededPower += powerForLoadpointTmp[lp]
						powerForLoadpointTmp[lp] = 0
					}
				} else {
					reducededPower += powerForLoadpointTmp[lp]
					powerForLoadpointTmp[lp] = 0
				}
			}
		}
	}
	return reducededPower
}

/*	Function to check whether the given Loadpoint is in given Circuit or its childs
 *	Parameter[in]:
 *	circuit         api.Circuit     given Circuit
 *	lp              *Loadpoint      given Loadpoint
 *	Returnvalue:
 *	IsInList        bool            Value whether LP is in Circuit
 */
func (site *Site) checkCircuitList(circuit api.Circuit, lp *Loadpoint) bool {
	isInList := false
	searchCircuit := lp.GetCircuit()
	if searchCircuit == circuit {
		isInList = true
	} else {
		childs := site.circuit.GetChilds()
		for _, ch := range childs {
			isInList = site.checkCircuitList(ch, lp)
			if isInList {
				break
			}
		}
	}

	return isInList
}

/*	Function to update a Loadpoint with the calculated Power
 *
 *	Parameter[in]:
 *	lp      *Loadpoint     Pointer to the Loadpoint which should be updated
 *
 *	Returnvalue:
 *	-----
 *
 *	Function gets momentary Data from Loadpoint. After that we
 *	get the Power from the Map and Update the Loadpoint.
 */
func (site *Site) UpdateLoadpoint(lp *Loadpoint) {
	var err error

	getDataError := lp.GetDataFromLoadpoint()
	site.loadpointData.muLp.Lock()
	loadpointPower := site.loadpointData.powerForLoadpointSet[lp]
	site.loadpointData.muLp.Unlock()
<<<<<<< HEAD
	if err == nil {
		err = lp.Update(loadpointPower, site.sitePower)
	}
=======
	lpUpdateError := lp.Update(loadpointPower)
	// set the err var to the first non-nil value
	err = cmp.Or(getDataError, lpUpdateError)
>>>>>>> e38d0e95

	ref := lp.title

	if err != nil {
		site.publish(keys.Chargepoints, map[string]meterStatus{ref + "/status": {Status: "offline"}})
		site.publish(keys.Chargepoints, map[string]meterError{ref + "/error": {Error: err.Error()}})
		return
	}

	cpm := ChargepointMeasurement{
		Power:     int(lp.chargePower),
		Energy:    int(lp.sessionEnergy.totalKWh),
		IL1:       0,
		IL2:       0,
		IL3:       0,
		UL1:       -1,
		UL2:       -1,
		UL3:       -1,
		Rfid:      lp.vehicleIdentifier,
		Hems:      int(lp.chargeCurrent),
		Timestamp: time.Now().Unix(),
	}

	currents := lp.chargeCurrents
	if len(currents) == 3 {
		cpm.IL1 = int(currents[0] * 1000)
		cpm.IL2 = int(currents[1] * 1000)
		cpm.IL3 = int(currents[2] * 1000)
	}
	voltages := lp.chargeVoltages
	if len(voltages) == 3 {
		cpm.UL1 = int(voltages[0] * 1000)
		cpm.UL2 = int(voltages[1] * 1000)
		cpm.UL3 = int(voltages[2] * 1000)
	}

	site.publish(keys.Chargepoints, map[string]meterStatus{ref + "/status": {Status: "online"}})
	site.publish(keys.Chargepoints, map[string]ChargepointMeasurement{ref + "/record": cpm})
}

/*	Function to start each Updateprocess for Loadpoints in a Thread
 *
 *	Parameter[in]:
 *	-----
 *
 *	Returnvalue:
 *	-----
 *
 *	Function starts Update-Thread for each Loadpoint. The Thread is
 *	just started if the last Update has already finished
 */
func (site *Site) UpdateAllLoadpoints() {
	for _, lp := range site.loadpoints {
		if lp.IsUpdated() {
			go site.UpdateLoadpoint(lp)
		}
	}
}

/*	Function to start Updateprocess for a single Loadpoint
 *
 *	Parameter[in]:
 *	lp      *Loadpoint     Pointer to the Loadpoint which should be updated
 *
 *	Returnvalue:
 *	-----
 *
 *	Functions starts the same Updateprocess as UpdateAllLoadpoints()
 *	for a specific Loadpoint
 */
func (site *Site) UpdateSingleLoadpoint(lp *Loadpoint) {
	site.UpdateLoadpoint(lp)
}

/*	Function to check if State is correct
 *	Parameter[in]:
 *	state           api.ChargeStatus        State to check
 *	Returnvalue:
 *	statecheck      bool                    Check answer
 *
 *	Checks if the Vehicle State is B or C
 */
func (site *Site) checkVehicleState(state api.ChargeStatus) bool {
	if state == api.StatusB || state == api.StatusC {
		return true
	}
	return false
}

// prepare publishes initial values
func (site *Site) prepare() {
	if err := site.restoreSettings(); err != nil {
		site.log.ERROR.Println(err)
	}

	site.publish(keys.SiteTitle, site.Title)

	site.publish(keys.GridConfigured, len(site.gridMeter) != 0)
	site.publish(keys.Pv, make([]api.Meter, len(site.pvMeters)))
	site.publish(keys.Battery, make([]api.Meter, len(site.batteryMeters)))
	site.publish(keys.PrioritySoc, site.prioritySoc)
	site.publish(keys.BufferSoc, site.bufferSoc)
	site.publish(keys.BufferStartSoc, site.bufferStartSoc)
	site.publish(keys.MaxGridSupplyWhileBatteryCharging, site.MaxGridSupplyWhileBatteryCharging)
	site.publish(keys.BatteryMode, site.batteryMode)
	site.publish(keys.BatteryDischargeControl, site.batteryDischargeControl)
	site.publish(keys.ResidualPower, site.GetResidualPower())

	site.publish(keys.Currency, site.tariffs.Currency)
	if tariff := site.GetTariff(PlannerTariff); tariff != nil {
		site.publish(keys.SmartCostType, tariff.Type())
	} else {
		site.publish(keys.SmartCostType, nil)
	}

	site.publishVehicles()
	vehicle.Publish = site.publishVehicles
}

// Prepare attaches communication channels to site and loadpoints
func (site *Site) Prepare(uiChan chan<- util.Param, pushChan chan<- push.Event) {
	// https://github.com/evcc-io/evcc/issues/11191 prevent deadlock
	// https://github.com/evcc-io/evcc/pull/11675 maintain message order

	// infinite queue with channel semantics
	ch := chanx.NewUnboundedChan[util.Param](context.Background(), 2)

	// use ch.In for writing
	site.uiChan = ch.In
	site.pushChan = pushChan

	// use ch.Out for reading
	go func() {
		for p := range ch.Out {
			uiChan <- p
		}
	}()

	site.lpUpdateChan = make(chan *Loadpoint, 1) // 1 capacity to avoid deadlock

	site.prepare()

	for id, lp := range site.loadpoints {
		lpUIChan := make(chan util.Param)
		lpPushChan := make(chan push.Event)

		// pipe messages through go func to add id
		go func(id int) {
			for {
				select {
				case param := <-lpUIChan:
					param.Loadpoint = &id
					site.uiChan <- param
				case ev := <-lpPushChan:
					ev.Loadpoint = &id
					pushChan <- ev
				}
			}
		}(id)

		lp.Prepare(lpUIChan, lpPushChan, site.lpUpdateChan)
	}
}

// Run is the main control loop. It reacts to trigger events by
// updating measurements and executing control logic.
func (site *Site) Run(stopC chan struct{}, interval time.Duration) {
	site.Health = NewHealth(time.Minute + interval)

	if max := 30 * time.Second; interval < max {
		site.log.WARN.Printf("interval <%.0fs can lead to unexpected behavior, see https://docs.evcc.io/docs/reference/configuration/interval", max.Seconds())
	}

	ticker_UpdateLoadpoint := time.NewTicker(interval)
	ticker_CalculateValues := time.NewTicker(interval)
	ticker_UpdateMeters := time.NewTicker(interval)
	// start immediately
	site.updateEnergyMeters()
	site.CalculateValues()
	site.UpdateAllLoadpoints()

	for {
		select {
		case <-ticker_UpdateLoadpoint.C:
			site.UpdateAllLoadpoints()
		case <-ticker_CalculateValues.C:
			if !site.calcblock {
				go site.CalculateValues()
			}
		case <-ticker_UpdateMeters.C:
			if !site.blockMeterUpdate {
				go site.updateEnergyMeters()
			}
		case lp := <-site.lpUpdateChan:
			site.UpdateSingleLoadpoint(lp)
		case <-stopC:
			return
		}
	}
}<|MERGE_RESOLUTION|>--- conflicted
+++ resolved
@@ -1801,15 +1801,9 @@
 	site.loadpointData.muLp.Lock()
 	loadpointPower := site.loadpointData.powerForLoadpointSet[lp]
 	site.loadpointData.muLp.Unlock()
-<<<<<<< HEAD
-	if err == nil {
-		err = lp.Update(loadpointPower, site.sitePower)
-	}
-=======
-	lpUpdateError := lp.Update(loadpointPower)
+	lpUpdateError := lp.Update(loadpointPower, site.sitePower)
 	// set the err var to the first non-nil value
 	err = cmp.Or(getDataError, lpUpdateError)
->>>>>>> e38d0e95
 
 	ref := lp.title
 
