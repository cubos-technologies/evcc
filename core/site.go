--- conflicted
+++ resolved
@@ -62,11 +62,7 @@
 	Controllable bool    `json:"controllable"`
 }
 
-<<<<<<< HEAD
-type BatteryMeasurement = batteryMeasurement
-=======
 var _ site.API = (*Site)(nil)
->>>>>>> 582f0c09
 
 // Site is the main configuration container. A site can host multiple loadpoints.
 type Site struct {
