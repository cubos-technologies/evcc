--- conflicted
+++ resolved
@@ -214,10 +214,7 @@
 	}
 
 	//Meters used only for monitoring
-<<<<<<< HEAD
 	site.extMeters = make(map[string]api.Meter)
-=======
->>>>>>> 7926c153
 	for _, ref := range site.Meters.ExtMetersRef {
 		dev, err := config.Meters().ByName(ref)
 		if err != nil {
@@ -501,19 +498,11 @@
 
 	mm := make(map[string]meterMeasurement, len(site.extMeters))
 
-<<<<<<< HEAD
 	for ref, meter := range site.extMeters {
 		// ext power
 		power, err := backoff.RetryWithData(meter.CurrentPower, bo())
 		if err != nil {
-			site.log.ERROR.Printf("log meter %d power: %v", ref, err)
-=======
-	for i, meter := range site.extMeters {
-		// ext power
-		power, err := backoff.RetryWithData(meter.CurrentPower, bo())
-		if err != nil {
-			site.log.ERROR.Printf("ext meter %d power: %v", i+1, err)
->>>>>>> 7926c153
+			site.log.ERROR.Printf("ext meter %d power: %v", ref, err)
 		}
 
 		// ext energy
@@ -521,11 +510,7 @@
 		if m, ok := meter.(api.MeterEnergy); err == nil && ok {
 			energy, err = m.TotalEnergy()
 			if err != nil {
-<<<<<<< HEAD
-				site.log.ERROR.Printf("log meter %d energy: %v", ref, err)
-=======
-				site.log.ERROR.Printf("ext meter %d energy: %v", i+1, err)
->>>>>>> 7926c153
+				site.log.ERROR.Printf("ext meter %d energy: %v", ref, err)
 			}
 		}
 
