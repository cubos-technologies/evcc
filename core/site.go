--- conflicted
+++ resolved
@@ -37,11 +37,7 @@
 // Commenttest
 type updater interface {
 	loadpoint.API
-<<<<<<< HEAD
 	Update(availablePower float64, smartCostActive bool)
-=======
-	Update(availablePower float64, rates api.Rates, batteryBuffered, batteryStart bool, greenShare float64, effectivePrice, effectiveCo2 *float64)
->>>>>>> e3d43e21
 }
 
 // meterMeasurement is used as slice element for publishing structured data
@@ -712,7 +708,6 @@
 // updateMeter updates and publishes single meter
 func (site *Site) updateMeters() error {
 	// TODO parallelize once modbus supports that
-<<<<<<< HEAD
 	g, _ := errgroup.WithContext(context.Background())
 
 	g.Go(func() error { site.updatePvMeters(); return nil })
@@ -723,14 +718,6 @@
 	g.Go(site.updateGridMeter)
 
 	return g.Wait()
-=======
-	site.updatePvMeters()
-	if err := site.updateBatteryMeters(); err != nil {
-		return err
-	}
-	site.updateExtMeters()
-	return site.updateGridMeter()
->>>>>>> e3d43e21
 }
 
 // sitePower returns
@@ -924,7 +911,6 @@
 	return PowerForLoadpointTmp
 }
 
-<<<<<<< HEAD
 func (site *Site) setValuesForLoadpointCalculation(mode api.ChargeMode, circuit api.Circuit, lp *Loadpoint, count_Loadpoints_Prio *[maxPrio]int, maxPowerLoadpoints_prio, minPowerPVCharpoints_Prio, minCurrentCharpoints_Prio *[maxPrio]float64, maxCurrentCharpoints, sumMinCurrent, sumFlexCurrent *float64, actualPower float64, prio int) float64 {
 	loadPower := 0.0
 	maxPower := lp.GetMaxPower()
@@ -984,27 +970,8 @@
 	if !smartCostActive {
 		if rates, err := site.plannerRates(); err == nil {
 			smartCostNextStart = site.smartCostNextStart(lp, rates)
-=======
-	// battery mode handling
-	rates, err := site.plannerRates()
-	if err != nil {
-		site.log.WARN.Println("planner:", err)
-	}
-
-	rate, err := rates.Current(time.Now())
-	if rates != nil && err != nil {
-		site.log.WARN.Println("planner:", err)
-	}
-
-	batteryGridChargeActive := site.batteryGridChargeActive(rate)
-	site.publish(keys.BatteryGridChargeActive, batteryGridChargeActive)
-
-	if batteryMode := site.requiredBatteryMode(batteryGridChargeActive, rate); batteryMode != api.BatteryUnknown {
-		if err := site.applyBatteryMode(batteryMode); err == nil {
-			site.SetBatteryMode(batteryMode)
->>>>>>> e3d43e21
 		} else {
-			site.log.ERROR.Println("battery mode:", err)
+			site.log.WARN.Println("smartCostNextStart:", err)
 		}
 	}
 	lp.publishNextSmartCostStart(smartCostNextStart)
@@ -1023,7 +990,6 @@
 	}
 }
 
-<<<<<<< HEAD
 func (site *Site) CheckMeters(chargePower float64) {
 	//
 	if site.gridMeter == nil {
@@ -1040,9 +1006,6 @@
 		site.publish(keys.PvPower, site.pvPower)
 	}
 }
-=======
-		lp.Update(sitePower, rates, batteryBuffered, batteryStart, greenShareLoadpoints, site.effectivePrice(greenShareLoadpoints), site.effectiveCo2(greenShareLoadpoints))
->>>>>>> e3d43e21
 
 func (site *Site) PIDController(pv, setpoint, flexcurrent float64) {
 	// PID Controller
@@ -1250,7 +1213,6 @@
 	return PowerForLoadpointTmp
 }
 
-<<<<<<< HEAD
 func (site *Site) update_Loadpoint(lp *Loadpoint) {
 	lp.GetDataFromLoadpoint()
 	site.loadpointData.muLp.Lock()
@@ -1270,9 +1232,6 @@
 
 func (site *Site) update_single_Loadpoint(lp *Loadpoint) {
 	site.update_Loadpoint(lp)
-=======
-	site.stats.Update(site)
->>>>>>> e3d43e21
 }
 
 // prepare publishes initial values
