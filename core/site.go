package core

import (
	"context"
	"fmt"
	"math"
	"strings"
	"sync"
	"testing"
	"time"

	"github.com/cenkalti/backoff/v4"
	"github.com/evcc-io/evcc/api"
	"github.com/evcc-io/evcc/cmd/shutdown"
	"github.com/evcc-io/evcc/core/circuit"
	"github.com/evcc-io/evcc/core/coordinator"
	"github.com/evcc-io/evcc/core/keys"
	"github.com/evcc-io/evcc/core/loadpoint"
	"github.com/evcc-io/evcc/core/planner"
	"github.com/evcc-io/evcc/core/prioritizer"
	"github.com/evcc-io/evcc/core/session"
	"github.com/evcc-io/evcc/core/site"
	"github.com/evcc-io/evcc/core/soc"
	"github.com/evcc-io/evcc/core/vehicle"
	"github.com/evcc-io/evcc/push"
	"github.com/evcc-io/evcc/server/db"
	"github.com/evcc-io/evcc/server/db/settings"
	"github.com/evcc-io/evcc/tariff"
	"github.com/evcc-io/evcc/util"
	"github.com/evcc-io/evcc/util/config"
	"github.com/evcc-io/evcc/util/telemetry"
	"github.com/smallnest/chanx"
)

const standbyPower = 10 // consider less than 10W as charger in standby

// updater abstracts the Loadpoint implementation for testing
type updater interface {
	loadpoint.API
	Update(availablePower float64, smartCostActive bool, smartCostNextStart time.Time, batteryBuffered, batteryStart bool, greenShare float64, effectivePrice, effectiveCo2 *float64)
}

// meterMeasurement is used as slice element for publishing structured data
type meterMeasurement struct {
	Power  float64 `json:"power"`
	Energy float64 `json:"energy,omitempty"`
}

// batteryMeasurement is used as slice element for publishing structured data
type batteryMeasurement struct {
	Power        float64 `json:"power"`
	Energy       float64 `json:"energy,omitempty"`
	Soc          float64 `json:"soc,omitempty"`
	Capacity     float64 `json:"capacity,omitempty"`
	Controllable bool    `json:"controllable"`
}

var _ site.API = (*Site)(nil)

// Site is the main configuration container. A site can host multiple loadpoints.
type Site struct {
	uiChan       chan<- util.Param // client push messages
	lpUpdateChan chan *Loadpoint

	*Health

	sync.RWMutex
	log *util.Logger

	// configuration
	Title         string       `mapstructure:"title"`         // UI title
	Voltage       float64      `mapstructure:"voltage"`       // Operating voltage. 230V for Germany.
	ResidualPower float64      `mapstructure:"residualPower"` // PV meter only: household usage. Grid meter: household safety margin
	Meters        MetersConfig `mapstructure:"meters"`        // Meter references
	// TODO deprecated
	CircuitRef_ string `mapstructure:"circuit"` // Circuit reference

	MaxGridSupplyWhileBatteryCharging float64 `mapstructure:"maxGridSupplyWhileBatteryCharging"` // ignore battery charging if AC consumption is above this value

	// meters
<<<<<<< HEAD
	circuit       api.Circuit          // Circuit
	gridMeter     map[string]api.Meter // Grid usage meter
	pvMeters      map[string]api.Meter // PV generation meters
	batteryMeters map[string]api.Meter // Battery charging meters
	auxMeters     map[string]api.Meter // Auxiliary meters
	extMeters     map[string]api.Meter // Meters used only for logging
=======
	circuit       api.Circuit // Circuit
	gridMeter     api.Meter   // Grid usage meter
	pvMeters      []api.Meter // PV generation meters
	batteryMeters []api.Meter // Battery charging meters
	extMeters     []api.Meter // External meters - for monitoring only
	auxMeters     []api.Meter // Auxiliary meters
>>>>>>> 1e0c9f82

	// battery settings
	prioritySoc             float64 // prefer battery up to this Soc
	bufferSoc               float64 // continue charging on battery above this Soc
	bufferStartSoc          float64 // start charging on battery above this Soc
	batteryDischargeControl bool    // prevent battery discharge for fast and planned charging

	loadpoints  []*Loadpoint             // Loadpoints
	tariffs     *tariff.Tariffs          // Tariffs
	coordinator *coordinator.Coordinator // Vehicles
	prioritizer *prioritizer.Prioritizer // Power budgets
	stats       *Stats                   // Stats

	// cached state
	gridPower    float64         // Grid power
	pvPower      float64         // PV power
	batteryPower float64         // Battery charge power
	batterySoc   float64         // Battery soc
	batteryMode  api.BatteryMode // Battery mode (runtime only, not persisted)

	publishCache map[string]any // store last published values to avoid unnecessary republishing
}

// MetersConfig contains the site's meter configuration
type MetersConfig struct {
	GridMeterRef     string   `mapstructure:"grid"`    // Grid usage meter
	PVMetersRef      []string `mapstructure:"pv"`      // PV meter
	BatteryMetersRef []string `mapstructure:"battery"` // Battery charging meter
	ExtMetersRef     []string `mapstructure:"ext"`     // Meters used only for monitoring
	AuxMetersRef     []string `mapstructure:"aux"`     // Auxiliary meters
}

// NewSiteFromConfig creates a new site
func NewSiteFromConfig(other map[string]interface{}) (*Site, error) {
	site := NewSite()

	// TODO remove
	if err := util.DecodeOther(other, site); err != nil {
		return nil, err
	}

	// add meters from config
	site.restoreMetersAndTitle()

	// TODO title
	Voltage = site.Voltage

	return site, nil
}

func (site *Site) Boot(log *util.Logger, loadpoints []*Loadpoint, tariffs *tariff.Tariffs) error {
	site.loadpoints = loadpoints
	site.tariffs = tariffs

	handler := config.Vehicles()
	site.coordinator = coordinator.New(log, config.Instances(handler.Devices()))
	handler.Subscribe(site.updateVehicles)

	site.prioritizer = prioritizer.New(log)
	site.stats = NewStats()

	// upload telemetry on shutdown
	if telemetry.Enabled() {
		shutdown.Register(func() {
			telemetry.Persist(log)
		})
	}

	tariff := site.GetTariff(PlannerTariff)

	// give loadpoints access to vehicles and database
	for _, lp := range loadpoints {
		lp.coordinator = coordinator.NewAdapter(lp, site.coordinator)
		lp.planner = planner.New(lp.log, tariff)

		if db.Instance != nil {
			var err error
			if lp.db, err = session.NewStore(lp.Title(), db.Instance); err != nil {
				return err
			}
			// Fix any dangling history
			if err := lp.db.ClosePendingSessionsInHistory(lp.chargeMeterTotal()); err != nil {
				return err
			}

			// NOTE: this requires stopSession to respect async access
			shutdown.Register(lp.stopSession)
		}
	}

	// circuit
	if c := circuit.Root(); c != nil {
		site.circuit = c
	}

	// grid meter
	site.gridMeter = make(map[string]api.Meter)
	if site.Meters.GridMeterRef != "" {
		dev, err := config.Meters().ByName(site.Meters.GridMeterRef)
		if err != nil {
			return err
		}
		site.gridMeter[site.Meters.GridMeterRef] = dev.Instance()
	}

	// multiple pv
	site.pvMeters = make(map[string]api.Meter)
	for _, ref := range site.Meters.PVMetersRef {
		dev, err := config.Meters().ByName(ref)
		if err != nil {
			return err
		}
		site.pvMeters[ref] = dev.Instance()
	}

	// multiple batteries
	site.batteryMeters = make(map[string]api.Meter)
	for _, ref := range site.Meters.BatteryMetersRef {
		dev, err := config.Meters().ByName(ref)
		if err != nil {
			return err
		}
		site.batteryMeters[ref] = dev.Instance()
	}

	if len(site.batteryMeters) > 0 && site.GetResidualPower() <= 0 {
		site.log.WARN.Println("battery configured but residualPower is missing or <= 0 (add residualPower: 100 to site), see https://docs.evcc.io/en/docs/reference/configuration/site#residualpower")
	}

<<<<<<< HEAD
	//Meters used only for monitoring
	site.extMeters = make(map[string]api.Meter)
=======
	// Meters used only for monitoring
>>>>>>> 1e0c9f82
	for _, ref := range site.Meters.ExtMetersRef {
		dev, err := config.Meters().ByName(ref)
		if err != nil {
			return err
		}
		site.extMeters[ref] = dev.Instance()
	}

	// auxiliary meters
	site.auxMeters = make(map[string]api.Meter)
	for _, ref := range site.Meters.AuxMetersRef {
		dev, err := config.Meters().ByName(ref)
		if err != nil {
			return err
		}
		site.auxMeters[ref] = dev.Instance()
	}

	// revert battery mode on shutdown
	shutdown.Register(func() {
		if mode := site.GetBatteryMode(); batteryModeModified(mode) {
			if err := site.applyBatteryMode(api.BatteryNormal); err != nil {
				site.log.ERROR.Println("battery mode:", err)
			}
		}
	})

	return nil
}

// NewSite creates a Site with sane defaults
func NewSite() *Site {
	lp := &Site{
		log:          util.NewLogger("site"),
		publishCache: make(map[string]any),
		Voltage:      230, // V
	}

	return lp
}

// restoreMetersAndTitle restores site meter configuration
func (site *Site) restoreMetersAndTitle() {
	if testing.Testing() {
		return
	}
	if v, err := settings.String(keys.Title); err == nil {
		site.Title = v
	}
	if v, err := settings.String(keys.GridMeter); err == nil && v != "" {
		site.Meters.GridMeterRef = v
	}
	if v, err := settings.String(keys.PvMeters); err == nil && v != "" {
		site.Meters.PVMetersRef = append(site.Meters.PVMetersRef, filterConfigurable(strings.Split(v, ","))...)
	}
	if v, err := settings.String(keys.BatteryMeters); err == nil && v != "" {
		site.Meters.BatteryMetersRef = append(site.Meters.BatteryMetersRef, filterConfigurable(strings.Split(v, ","))...)
	}
	if v, err := settings.String(keys.ExtMeters); err == nil && v != "" {
		site.Meters.ExtMetersRef = append(site.Meters.ExtMetersRef, filterConfigurable(strings.Split(v, ","))...)
	}
	if v, err := settings.String(keys.AuxMeters); err == nil && v != "" {
		site.Meters.AuxMetersRef = append(site.Meters.AuxMetersRef, filterConfigurable(strings.Split(v, ","))...)
	}
}

// restoreSettings restores site settings
func (site *Site) restoreSettings() error {
	if testing.Testing() {
		return nil
	}
	if v, err := settings.Float(keys.BufferSoc); err == nil {
		if err := site.SetBufferSoc(v); err != nil {
			return err
		}
	}
	if v, err := settings.Float(keys.BufferStartSoc); err == nil {
		if err := site.SetBufferStartSoc(v); err != nil {
			return err
		}
	}
	// TODO migrate from YAML
	if v, err := settings.Float(keys.MaxGridSupplyWhileBatteryCharging); err == nil {
		if err := site.SetMaxGridSupplyWhileBatteryCharging(v); err != nil {
			return err
		}
	}
	if v, err := settings.Float(keys.PrioritySoc); err == nil {
		if err := site.SetPrioritySoc(v); err != nil {
			return err
		}
	}
	if v, err := settings.Bool(keys.BatteryDischargeControl); err == nil {
		if err := site.SetBatteryDischargeControl(v); err != nil {
			return err
		}
	}
	if v, err := settings.Float(keys.ResidualPower); err == nil {
		if err := site.SetResidualPower(v); err != nil {
			return err
		}
	}
	return nil
}

func meterCapabilities(name string, meter interface{}) string {
	_, power := meter.(api.Meter)
	_, energy := meter.(api.MeterEnergy)
	_, currents := meter.(api.PhaseCurrents)

	name += ":"
	return fmt.Sprintf("    %-10s power %s energy %s currents %s",
		name,
		presence[power],
		presence[energy],
		presence[currents],
	)
}

// DumpConfig site configuration
func (site *Site) DumpConfig() {
	// verify vehicle detection
	if vehicles := site.Vehicles().Instances(); len(vehicles) > 1 {
		for _, v := range vehicles {
			if _, ok := v.(api.ChargeState); !ok {
				site.log.WARN.Printf("vehicle '%s' does not support automatic detection", v.Title())
			}
		}
	}

	site.log.INFO.Println("site config:")
	site.log.INFO.Printf("  meters:      grid %s pv %s battery %s",
		presence[len(site.gridMeter) != 0],
		presence[len(site.pvMeters) > 0],
		presence[len(site.batteryMeters) > 0],
	)

	if len(site.gridMeter) != 0 {
		site.log.INFO.Println(meterCapabilities("grid", site.gridMeter))
	}

	// TODO go 1.23 use sorted
	for ref, pv := range site.pvMeters {
		site.log.INFO.Println(meterCapabilities(fmt.Sprintf("pv %s", ref), pv))
	}

	// TODO go 1.23 use sorted
	for ref, battery := range site.batteryMeters {
		_, ok := battery.(api.Battery)
		_, hasCapacity := battery.(api.BatteryCapacity)

		site.log.INFO.Println(
			meterCapabilities(fmt.Sprintf("battery %s", ref), battery),
			fmt.Sprintf("soc %s capacity %s", presence[ok], presence[hasCapacity]),
		)
	}

	// TODO go 1.23 use sorted
	for ref, pv := range site.auxMeters {
		site.log.INFO.Println(meterCapabilities(fmt.Sprintf("aux %s", ref), pv))
	}

	if vehicles := site.Vehicles().Instances(); len(vehicles) > 0 {
		site.log.INFO.Println("  vehicles:")

		for i, v := range vehicles {
			_, rng := v.(api.VehicleRange)
			_, finish := v.(api.VehicleFinishTimer)
			_, status := v.(api.ChargeState)
			_, climate := v.(api.VehicleClimater)
			_, wakeup := v.(api.Resurrector)
			site.log.INFO.Printf("    vehicle %d: range %s finish %s status %s climate %s wakeup %s",
				i+1, presence[rng], presence[finish], presence[status], presence[climate], presence[wakeup],
			)
		}
	}

	for i, lp := range site.loadpoints {
		lp.log.INFO.Printf("loadpoint %d:", i+1)
		lp.log.INFO.Printf("  mode:        %s", lp.GetMode())

		_, power := lp.charger.(api.Meter)
		_, energy := lp.charger.(api.MeterEnergy)
		_, currents := lp.charger.(api.PhaseCurrents)
		_, phases := lp.charger.(api.PhaseSwitcher)
		_, wakeup := lp.charger.(api.Resurrector)

		lp.log.INFO.Printf("  charger:     power %s energy %s currents %s phases %s wakeup %s",
			presence[power],
			presence[energy],
			presence[currents],
			presence[phases],
			presence[wakeup],
		)

		lp.log.INFO.Printf("  meters:      charge %s", presence[lp.HasChargeMeter()])

		if lp.HasChargeMeter() {
			lp.log.INFO.Printf(meterCapabilities("charge", lp.chargeMeter))
		}
	}
}

// publish sends values to UI and databases
func (site *Site) publish(key string, val interface{}) {
	// test helper
	if site.uiChan == nil {
		return
	}

	site.uiChan <- util.Param{Key: key, Val: val}
}

// publishDelta deduplicates messages before publishing
func (site *Site) publishDelta(key string, val interface{}) {
	if v, ok := site.publishCache[key]; ok && v == val {
		return
	}

	site.publishCache[key] = val
	site.publish(key, val)
}

// updatePvMeters updates pv meters. All measurements are optional.
func (site *Site) updatePvMeters() {
	if len(site.pvMeters) == 0 {
		return
	}

	var totalEnergy float64

	site.pvPower = 0

	mm := make(map[string]meterMeasurement, len(site.pvMeters))

	for ref, meter := range site.pvMeters {
		// pv power
		power, err := backoff.RetryWithData(meter.CurrentPower, bo())
		if err == nil {
			// ignore negative values which represent self-consumption
			site.pvPower += max(0, power)
			if power < -500 {
				site.log.WARN.Printf("pv %s power: %.0fW is negative - check configuration if sign is correct", ref, power)
			}
		} else {
			site.log.ERROR.Printf("pv %s power: %v", ref, err)
		}

		// pv energy (production)
		var energy float64
		if m, ok := meter.(api.MeterEnergy); err == nil && ok {
			energy, err = m.TotalEnergy()
			if err == nil {
				totalEnergy += energy
			} else {
				site.log.ERROR.Printf("pv %s energy: %v", ref, err)
			}
		}

		mm[ref] = meterMeasurement{
			Power:  power,
			Energy: energy,
		}
	}

	site.log.DEBUG.Printf("pv power: %.0fW", site.pvPower)
	site.publish(keys.PvPower, site.pvPower)
	site.publish(keys.PvEnergy, totalEnergy)
	site.publish(keys.Pv, mm)

	site.publish(keys.Meters, mm)

	return
}

// updateExtMeters updates ext meters. All measurements are optional.
func (site *Site) updateExtMeters() {
	if len(site.extMeters) == 0 {
		return
	}

	mm := make(map[string]meterMeasurement, len(site.extMeters))

	for ref, meter := range site.extMeters {
		// ext power
		power, err := backoff.RetryWithData(meter.CurrentPower, bo())
		if err != nil {
			site.log.ERROR.Printf("ext meter %d power: %v", ref, err)
		}

		// ext energy
		var energy float64
		if m, ok := meter.(api.MeterEnergy); err == nil && ok {
			energy, err = m.TotalEnergy()
			if err != nil {
				site.log.ERROR.Printf("ext meter %d energy: %v", ref, err)
			}
		}

		mm[ref] = meterMeasurement{
			Power:  power,
			Energy: energy,
		}
	}
	site.publish(keys.Meters, mm)

	return
}

// updateBatteryMeters updates battery meters. Power is retried, other measurements are optional.
func (site *Site) updateBatteryMeters() error {
	if len(site.batteryMeters) == 0 {
		return nil
	}

	var totalCapacity, totalEnergy float64

	site.batteryPower = 0
	site.batterySoc = 0

	mm := make(map[string]batteryMeasurement, len(site.batteryMeters))

	for ref, meter := range site.batteryMeters {
		power, err := backoff.RetryWithData(meter.CurrentPower, bo())
		if err != nil {
			// power is required- return on error
			return fmt.Errorf("battery %s power: %v", ref, err)
		}

		site.batteryPower += power
		if len(site.batteryMeters) > 1 {
			site.log.DEBUG.Printf("battery %s power: %.0fW", ref, power)
		}

		// battery energy (discharge)
		var energy float64
		if m, ok := meter.(api.MeterEnergy); ok {
			energy, err = m.TotalEnergy()
			if err == nil {
				totalEnergy += energy
			} else {
				site.log.ERROR.Printf("battery %s energy: %v", ref, err)
			}
		}

		// battery soc and capacity
		var batSoc, capacity float64
		if meter, ok := meter.(api.Battery); ok {
			batSoc, err = soc.Guard(meter.Soc())

			if err == nil {
				// weigh soc by capacity and accumulate total capacity
				weighedSoc := batSoc
				if m, ok := meter.(api.BatteryCapacity); ok {
					capacity = m.Capacity()
					totalCapacity += capacity
					weighedSoc *= capacity
				}

				site.batterySoc += weighedSoc
				if len(site.batteryMeters) > 1 {
					site.log.DEBUG.Printf("battery %s soc: %.0f%%", ref, batSoc)
				}
			} else {
				site.log.ERROR.Printf("battery %s soc: %v", ref, err)
			}
		}

		_, controllable := meter.(api.BatteryController)

		mm[ref] = batteryMeasurement{
			Power:        power,
			Energy:       energy,
			Soc:          batSoc,
			Capacity:     capacity,
			Controllable: controllable,
		}
	}

	site.publish(keys.BatteryCapacity, totalCapacity)

	// convert weighed socs to total soc
	if totalCapacity == 0 {
		totalCapacity = float64(len(site.batteryMeters))
	}
	site.batterySoc /= totalCapacity

	site.log.DEBUG.Printf("battery soc: %.0f%%", math.Round(site.batterySoc))
	site.publish(keys.BatterySoc, site.batterySoc)

	site.log.DEBUG.Printf("battery power: %.0fW", site.batteryPower)
	site.publish(keys.BatteryPower, site.batteryPower)
	site.publish(keys.BatteryEnergy, totalEnergy)
	site.publish(keys.Battery, mm)

	site.publish(keys.Meters, mm)

	return nil
}

// updateGridMeter updates grid meter. Power is retried, other measurements are optional.
func (site *Site) updateGridMeter() error {
	if len(site.gridMeter) == 0 {
		return nil
	}
	for ref, meter := range site.gridMeter {
		if res, err := backoff.RetryWithData(meter.CurrentPower, bo()); err == nil {
			site.gridPower = res
			site.log.DEBUG.Printf("grid meter: %.0fW", res)
			site.publish(keys.GridPower, res)
		} else {
			return fmt.Errorf("grid meter: %v", err)
		}

		// grid phase currents (signed)
		if phaseMeter, ok := meter.(api.PhaseCurrents); ok {
			// grid phase powers
			var p1, p2, p3 float64
			if phaseMeter, ok := meter.(api.PhasePowers); ok {
				var err error // phases needed for signed currents
				if p1, p2, p3, err = phaseMeter.Powers(); err == nil {
					phases := []float64{p1, p2, p3}
					site.log.DEBUG.Printf("grid powers: %.0fW", phases)
					site.publish(keys.GridPowers, phases)
				} else {
					site.log.ERROR.Printf("grid powers: %v", err)
				}
			}

			if i1, i2, i3, err := phaseMeter.Currents(); err == nil {
				phases := []float64{util.SignFromPower(i1, p1), util.SignFromPower(i2, p2), util.SignFromPower(i3, p3)}
				site.log.DEBUG.Printf("grid currents: %.3gA", phases)
				site.publish(keys.GridCurrents, phases)
			} else {
				site.log.ERROR.Printf("grid currents: %v", err)
			}
		}

		var tempmm meterMeasurement
		// grid energy (import)
		if energyMeter, ok := meter.(api.MeterEnergy); ok {
			if f, err := energyMeter.TotalEnergy(); err == nil {
				tempmm.Energy = f
				site.publish(keys.GridEnergy, f)
			} else {
				site.log.ERROR.Printf("grid energy: %v", err)
			}
		}

		tempmm.Power = site.gridPower

		mm := make(map[string]meterMeasurement)
		mm[ref] = tempmm
		site.publish(keys.Meters, mm)
	}

	return nil
}

// updateMeter updates and publishes single meter
func (site *Site) updateMeters() error {
	// TODO parallelize once modbus supports thatt
	var err error

	site.updatePvMeters()

	site.updateExtMeters()

	if err = site.updateBatteryMeters(); err != nil {
		return err
	}

	if err = site.updateGridMeter(); err != nil {
		return err
	}
	return nil
}

// sitePower returns
//   - the net power exported by the site minus a residual margin
//     (negative values mean grid: export, battery: charging
//   - if battery buffer can be used for charging
func (site *Site) sitePower(totalChargePower, flexiblePower float64) (float64, bool, bool, error) {
	if err := site.updateMeters(); err != nil {
		return 0, false, false, err
	}

	// allow using PV as estimate for grid power
	if len(site.gridMeter) == 0 {
		site.gridPower = totalChargePower - site.pvPower
		site.publish(keys.GridPower, site.gridPower)
	}

	// allow using grid and charge as estimate for pv power
	if site.pvMeters == nil {
		site.pvPower = totalChargePower - site.gridPower + site.GetResidualPower()
		if site.pvPower < 0 {
			site.pvPower = 0
		}
		site.log.DEBUG.Printf("pv power: %.0fW", site.pvPower)
		site.publish(keys.PvPower, site.pvPower)
	}

	// honour battery priority
	batteryPower := site.batteryPower

	// handed to loadpoint
	var batteryBuffered, batteryStart bool

	if len(site.batteryMeters) > 0 {
		site.RLock()
		defer site.RUnlock()

		// if battery is charging below prioritySoc give it priority
		if site.batterySoc < site.prioritySoc && batteryPower < 0 {
			site.log.DEBUG.Printf("battery has priority at soc %.0f%% (< %.0f%%)", site.batterySoc, site.prioritySoc)
			batteryPower = 0
		} else {
			// if battery is above bufferSoc allow using it for charging
			batteryBuffered = site.bufferSoc > 0 && site.batterySoc > site.bufferSoc
			batteryStart = site.bufferStartSoc > 0 && site.batterySoc > site.bufferStartSoc
		}
	}

	sitePower := sitePower(site.log, site.GetMaxGridSupplyWhileBatteryCharging(), site.gridPower, batteryPower, site.GetResidualPower())

	// deduct smart loads
	if len(site.auxMeters) > 0 {
		var auxPower float64
		mm := make(map[string]meterMeasurement, len(site.auxMeters))

		for ref, meter := range site.auxMeters {
			if power, err := meter.CurrentPower(); err == nil {
				auxPower += power
				mm[ref] = meterMeasurement{
					Power: power,
				}
				site.log.DEBUG.Printf("aux %s power: %.0fW", ref, power)
			} else {
				site.log.ERROR.Printf("aux %s power: %v", ref, err)
			}
		}

		sitePower -= auxPower

		site.log.DEBUG.Printf("aux power: %.0fW", auxPower)
		site.publish(keys.AuxPower, auxPower)
		site.publish(keys.Aux, mm)
	}

	// handle priority
	if flexiblePower > 0 {
		site.log.DEBUG.Printf("giving loadpoint priority for additional: %.0fW", flexiblePower)
		sitePower -= flexiblePower
	}

	site.log.DEBUG.Printf("site power: %.0fW", sitePower)

	return sitePower, batteryBuffered, batteryStart, nil
}

// greenShare returns
//   - the current green share, calculated for the part of the consumption between powerFrom and powerTo
//     the consumption below powerFrom will get the available green power first
func (site *Site) greenShare(powerFrom float64, powerTo float64) float64 {
	greenPower := math.Max(0, site.pvPower) + math.Max(0, site.batteryPower)
	greenPowerAvailable := math.Max(0, greenPower-powerFrom)

	power := powerTo - powerFrom
	share := math.Min(greenPowerAvailable, power) / power

	if math.IsNaN(share) {
		if greenPowerAvailable > 0 {
			share = 1
		} else {
			share = 0
		}
	}

	return share
}

// effectivePrice calculates the real energy price based on self-produced and grid-imported energy.
func (site *Site) effectivePrice(greenShare float64) *float64 {
	if grid, err := site.tariffs.CurrentGridPrice(); err == nil {
		feedin, err := site.tariffs.CurrentFeedInPrice()
		if err != nil {
			feedin = 0
		}
		effPrice := grid*(1-greenShare) + feedin*greenShare
		return &effPrice
	}
	return nil
}

// effectiveCo2 calculates the amount of emitted co2 based on self-produced and grid-imported energy.
func (site *Site) effectiveCo2(greenShare float64) *float64 {
	if co2, err := site.tariffs.CurrentCo2(); err == nil {
		effCo2 := co2 * (1 - greenShare)
		return &effCo2
	}
	return nil
}

func (site *Site) publishTariffs(greenShareHome float64, greenShareLoadpoints float64) {
	site.publish(keys.GreenShareHome, greenShareHome)
	site.publish(keys.GreenShareLoadpoints, greenShareLoadpoints)

	if gridPrice, err := site.tariffs.CurrentGridPrice(); err == nil {
		site.publishDelta(keys.TariffGrid, gridPrice)
	}
	if feedInPrice, err := site.tariffs.CurrentFeedInPrice(); err == nil {
		site.publishDelta(keys.TariffFeedIn, feedInPrice)
	}
	if co2, err := site.tariffs.CurrentCo2(); err == nil {
		site.publishDelta(keys.TariffCo2, co2)
	}
	if price := site.effectivePrice(greenShareHome); price != nil {
		site.publish(keys.TariffPriceHome, price)
	}
	if co2 := site.effectiveCo2(greenShareHome); co2 != nil {
		site.publish(keys.TariffCo2Home, co2)
	}
	if price := site.effectivePrice(greenShareLoadpoints); price != nil {
		site.publish(keys.TariffPriceLoadpoints, price)
	}
	if co2 := site.effectiveCo2(greenShareLoadpoints); co2 != nil {
		site.publish(keys.TariffCo2Loadpoints, co2)
	}
}

func (site *Site) update(lp updater) {
	site.log.DEBUG.Println("----")

	// update all loadpoint's charge power
	var totalChargePower float64
	for _, lp := range site.loadpoints {
		lp.UpdateChargePowerAndCurrents()
		totalChargePower += lp.GetChargePower()

		site.prioritizer.UpdateChargePowerFlexibility(lp)
	}

	// update all circuits' power and currents
	if site.circuit != nil {
		if err := site.circuit.Update(site.loadpointsAsCircuitDevices()); err != nil {
			site.log.ERROR.Println(err)
		}

		site.publishCircuits()
	}

	// prioritize if possible
	var flexiblePower float64
	if lp.GetMode() == api.ModePV {
		flexiblePower = site.prioritizer.GetChargePowerFlexibility(lp)
	}

	var smartCostActive bool
	if rate, err := site.plannerRate(); err == nil {
		smartCostActive = site.smartCostActive(lp, rate)
	} else {
		site.log.WARN.Println("smartCostActive:", err)
	}

	var smartCostNextStart time.Time
	if !smartCostActive {
		if rates, err := site.plannerRates(); err == nil {
			smartCostNextStart = site.smartCostNextStart(lp, rates)
		} else {
			site.log.WARN.Println("smartCostNextStart:", err)
		}
	}

	if sitePower, batteryBuffered, batteryStart, err := site.sitePower(totalChargePower, flexiblePower); err == nil {
		// ignore negative pvPower values as that means it is not an energy source but consumption
		homePower := site.gridPower + max(0, site.pvPower) + site.batteryPower - totalChargePower
		homePower = max(homePower, 0)
		site.publish(keys.HomePower, homePower)

		// add battery charging power to homePower to ignore all consumption which does not occur on loadpoints
		// fix for: https://github.com/evcc-io/evcc/issues/11032
		nonChargePower := homePower + max(0, -site.batteryPower)
		greenShareHome := site.greenShare(0, homePower)
		greenShareLoadpoints := site.greenShare(nonChargePower, nonChargePower+totalChargePower)

		lp.Update(sitePower, smartCostActive, smartCostNextStart, batteryBuffered, batteryStart, greenShareLoadpoints, site.effectivePrice(greenShareLoadpoints), site.effectiveCo2(greenShareLoadpoints))

		site.Health.Update()

		site.publishTariffs(greenShareHome, greenShareLoadpoints)

		if telemetry.Enabled() && totalChargePower > standbyPower {
			go telemetry.UpdateChargeProgress(site.log, totalChargePower, greenShareLoadpoints)
		}
	} else {
		site.log.ERROR.Println(err)
	}

	if site.GetBatteryDischargeControl() {
		site.updateBatteryMode()
	}

	site.stats.Update(site)
}

// prepare publishes initial values
func (site *Site) prepare() {
	if err := site.restoreSettings(); err != nil {
		site.log.ERROR.Println(err)
	}

	site.publish(keys.SiteTitle, site.Title)

	site.publish(keys.GridConfigured, len(site.gridMeter) != 0)
	site.publish(keys.Pv, make([]api.Meter, len(site.pvMeters)))
	site.publish(keys.Battery, make([]api.Meter, len(site.batteryMeters)))
	site.publish(keys.PrioritySoc, site.prioritySoc)
	site.publish(keys.BufferSoc, site.bufferSoc)
	site.publish(keys.BufferStartSoc, site.bufferStartSoc)
	site.publish(keys.MaxGridSupplyWhileBatteryCharging, site.MaxGridSupplyWhileBatteryCharging)
	site.publish(keys.BatteryMode, site.batteryMode)
	site.publish(keys.BatteryDischargeControl, site.batteryDischargeControl)
	site.publish(keys.ResidualPower, site.GetResidualPower())

	site.publish(keys.Currency, site.tariffs.Currency)
	if tariff := site.GetTariff(PlannerTariff); tariff != nil {
		site.publish(keys.SmartCostType, tariff.Type())
	} else {
		site.publish(keys.SmartCostType, nil)
	}

	site.publishVehicles()
	vehicle.Publish = site.publishVehicles
}

// Prepare attaches communication channels to site and loadpoints
func (site *Site) Prepare(uiChan chan<- util.Param, pushChan chan<- push.Event) {
	// https://github.com/evcc-io/evcc/issues/11191 prevent deadlock
	// https://github.com/evcc-io/evcc/pull/11675 maintain message order

	// infinite queue with channel semantics
	ch := chanx.NewUnboundedChan[util.Param](context.Background(), 2)

	// use ch.In for writing
	site.uiChan = ch.In

	// use ch.Out for reading
	go func() {
		for p := range ch.Out {
			uiChan <- p
		}
	}()

	site.lpUpdateChan = make(chan *Loadpoint, 1) // 1 capacity to avoid deadlock

	site.prepare()

	for id, lp := range site.loadpoints {
		lpUIChan := make(chan util.Param)
		lpPushChan := make(chan push.Event)

		// pipe messages through go func to add id
		go func(id int) {
			for {
				select {
				case param := <-lpUIChan:
					param.Loadpoint = &id
					site.uiChan <- param
				case ev := <-lpPushChan:
					ev.Loadpoint = &id
					pushChan <- ev
				}
			}
		}(id)

		lp.Prepare(lpUIChan, lpPushChan, site.lpUpdateChan)
	}
}

// loopLoadpoints keeps iterating across loadpoints sending the next to the given channel
func (site *Site) loopLoadpoints(next chan<- updater) {
	for {
		for _, lp := range site.loadpoints {
			next <- lp
		}
	}
}

// Run is the main control loop. It reacts to trigger events by
// updating measurements and executing control logic.
func (site *Site) Run(stopC chan struct{}, interval time.Duration) {
	site.Health = NewHealth(time.Minute + interval)

	if max := 30 * time.Second; interval < max {
		site.log.WARN.Printf("interval <%.0fs can lead to unexpected behavior, see https://docs.evcc.io/docs/reference/configuration/interval", max.Seconds())
	}

	loadpointChan := make(chan updater)
	go site.loopLoadpoints(loadpointChan)

	ticker := time.NewTicker(interval)
	site.update(<-loadpointChan) // start immediately

	for {
		select {
		case <-ticker.C:
			site.update(<-loadpointChan)
		case lp := <-site.lpUpdateChan:
			site.update(lp)
		case <-stopC:
			return
		}
	}
}<|MERGE_RESOLUTION|>--- conflicted
+++ resolved
@@ -78,21 +78,12 @@
 	MaxGridSupplyWhileBatteryCharging float64 `mapstructure:"maxGridSupplyWhileBatteryCharging"` // ignore battery charging if AC consumption is above this value
 
 	// meters
-<<<<<<< HEAD
 	circuit       api.Circuit          // Circuit
 	gridMeter     map[string]api.Meter // Grid usage meter
 	pvMeters      map[string]api.Meter // PV generation meters
 	batteryMeters map[string]api.Meter // Battery charging meters
+	extMeters     map[string]api.Meter // External meters - for monitoring only
 	auxMeters     map[string]api.Meter // Auxiliary meters
-	extMeters     map[string]api.Meter // Meters used only for logging
-=======
-	circuit       api.Circuit // Circuit
-	gridMeter     api.Meter   // Grid usage meter
-	pvMeters      []api.Meter // PV generation meters
-	batteryMeters []api.Meter // Battery charging meters
-	extMeters     []api.Meter // External meters - for monitoring only
-	auxMeters     []api.Meter // Auxiliary meters
->>>>>>> 1e0c9f82
 
 	// battery settings
 	prioritySoc             float64 // prefer battery up to this Soc
@@ -222,12 +213,8 @@
 		site.log.WARN.Println("battery configured but residualPower is missing or <= 0 (add residualPower: 100 to site), see https://docs.evcc.io/en/docs/reference/configuration/site#residualpower")
 	}
 
-<<<<<<< HEAD
-	//Meters used only for monitoring
+	// Meters used only for monitoring
 	site.extMeters = make(map[string]api.Meter)
-=======
-	// Meters used only for monitoring
->>>>>>> 1e0c9f82
 	for _, ref := range site.Meters.ExtMetersRef {
 		dev, err := config.Meters().ByName(ref)
 		if err != nil {
