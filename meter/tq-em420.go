package meter

import (
	"fmt"
	"net/http"
	"net/http/cookiejar"
	"strings"
	"time"

	"github.com/evcc-io/evcc/api"
	"github.com/evcc-io/evcc/provider"
	"github.com/evcc-io/evcc/util"
	"github.com/evcc-io/evcc/util/request"
)

func init() {
	registry.Add("tq-em420", NewTqEm420FromConfig)
}

type TqEm420Data struct {
	SmartMeter struct {
		ConfigurationID string `json:"configuration_id"`
		Status          string `json:"status"`
		Timestamp       struct {
			Seconds float64 `json:"seconds"`
			Nanos   float64 `json:"nanos"`
		} `json:"timestamp"`
		Values struct {
			ActiveEnergyP     float64 `json:"active_energy_+"`
			ActiveEnergyL1P   float64 `json:"active_energy_+_L1"`
			ActiveEnergyL2P   float64 `json:"active_energy_+_L2"`
			ActiveEnergyL3P   float64 `json:"active_energy_+_L3"`
			ActiveEnergyM     float64 `json:"active_energy_-"`
			ActiveEnergyL1M   float64 `json:"active_energy_-_L1"`
			ActiveEnergyL2M   float64 `json:"active_energy_-_L2"`
			ActiveEnergyL3M   float64 `json:"active_energy_-_L3"`
			ActivePowerP      float64 `json:"active_power_+"`
			ActivePowerL1P    float64 `json:"active_power_+_L1"`
			ActivePowerL2P    float64 `json:"active_power_+_L2"`
			ActivePowerL3P    float64 `json:"active_power_+_L3"`
			ActivePowerM      float64 `json:"active_power_-"`
			ActivePowerL1M    float64 `json:"active_power_-_L1"`
			ActivePowerL2M    float64 `json:"active_power_-_L2"`
			ActivePowerL3M    float64 `json:"active_power_-_L3"`
			ApparentEnergyP   float64 `json:"apparent_energy_+"`
			ApparentEnergyL1P float64 `json:"apparent_energy_+_L1"`
			ApparentEnergyL2P float64 `json:"apparent_energy_+_L2"`
			ApparentEnergyL3P float64 `json:"apparent_energy_+_L3"`
			ApparentEnergyM   float64 `json:"apparent_energy_-"`
			ApparentEnergyL1M float64 `json:"apparent_energy_-_L1"`
			ApparentEnergyL2M float64 `json:"apparent_energy_-_L2"`
			ApparentEnergyL3M float64 `json:"apparent_energy_-_L3"`
			ApparentPowerP    float64 `json:"apparent_power_+"`
			ApparentPowerL1P  float64 `json:"apparent_power_+_L1"`
			ApparentPowerL2P  float64 `json:"apparent_power_+_L2"`
			ApparentPowerL3P  float64 `json:"apparent_power_+_L3"`
			ApparentPowerM    float64 `json:"apparent_power_-"`
			ApparentPowerL1M  float64 `json:"apparent_power_-_L1"`
			ApparentPowerL2M  float64 `json:"apparent_power_-_L2"`
			ApparentPowerL3M  float64 `json:"apparent_power_-_L3"`
			CurrentL1         float64 `json:"current_L1"`
			CurrentL2         float64 `json:"current_L2"`
			CurrentL3         float64 `json:"current_L3"`
			PowerFactor       float64 `json:"power_factor"`
			PowerFactorL1     float64 `json:"power_factor_L1"`
			PowerFactorL2     float64 `json:"power_factor_L2"`
			PowerFactorL3     float64 `json:"power_factor_L3"`
			ReactiveEnergyP   float64 `json:"reactive_energy_+"`
			ReactiveEnergyL1P float64 `json:"reactive_energy_+_L1"`
			ReactiveEnergyL2P float64 `json:"reactive_energy_+_L2"`
			ReactiveEnergyL3P float64 `json:"reactive_energy_+_L3"`
			ReactiveEnergyM   float64 `json:"reactive_energy_-"`
			ReactiveEnergyL1M float64 `json:"reactive_energy_-_L1"`
			ReactiveEnergyL2M float64 `json:"reactive_energy_-_L2"`
			ReactiveEnergyL3M float64 `json:"reactive_energy_-_L3"`
			ReactivePowerP    float64 `json:"reactive_power_+"`
			ReactivePowerL1P  float64 `json:"reactive_power_+_L1"`
			ReactivePowerL2P  float64 `json:"reactive_power_+_L2"`
			ReactivePowerL3P  float64 `json:"reactive_power_+_L3"`
			ReactivePowerM    float64 `json:"reactive_power_-"`
			ReactivePowerL1M  float64 `json:"reactive_power_-_L1"`
			ReactivePowerL2M  float64 `json:"reactive_power_-_L2"`
			ReactivePowerL3M  float64 `json:"reactive_power_-_L3"`
			SupplyFrequency   float64 `json:"supply_frequency"`
			VoltageL1         float64 `json:"voltage_L1"`
			VoltageL2         float64 `json:"voltage_L2"`
			VoltageL3         float64 `json:"voltage_L3"`
		} `json:"values"`
	} `json:"smart-meter"`
}

type TqEM420 struct {
<<<<<<< HEAD
	dataG  func() (TqEm420Data, error)
	invert bool
=======
	dataG func() (TqEm420Data, error)
	usage string
>>>>>>> 30940df0
}

// NewTqEm420FromConfig creates a new configurable meter
func NewTqEm420FromConfig(other map[string]interface{}) (api.Meter, error) {
	cc := struct {
		URI    string
		Token  string
		Device string
		Invert bool
		Cache  time.Duration
		Usage  string
	}{
		Invert: false,
		Cache:  time.Second,
	}

	if err := util.DecodeOther(other, &cc); err != nil {
		return nil, err
	}

	log := util.NewLogger("tq-em420").Redact(cc.Token)

	client := request.NewHelper(log)
	client.Jar, _ = cookiejar.New(nil)

	base := util.DefaultScheme(strings.TrimRight(cc.URI, "/"), "http")

	dataG := provider.Cached(func() (TqEm420Data, error) {
		var res TqEm420Data

		headers := map[string]string{
			"Accept":        "application/json",
			"Authorization": "Bearer " + cc.Token,
		}

		req, err := request.New(http.MethodGet, fmt.Sprintf("%s/api/json/"+cc.Device+"/values/smart-meter", base), nil, headers)

		if err == nil {
			err = client.DoJSON(req, &res)
		}

		return res, err
	}, cc.Cache)

	m := &TqEM420{
<<<<<<< HEAD
		dataG:  dataG,
		invert: cc.Invert,
=======
		dataG: dataG,
		usage: cc.Usage,
>>>>>>> 30940df0
	}

	_, err := dataG()
	if err != nil {
		return nil, err
	}

	return m, nil
}

func (m *TqEM420) CurrentPower() (float64, error) {
	res, err := m.dataG()
<<<<<<< HEAD
	if m.invert {
=======
	if m.usage == "pv" {
>>>>>>> 30940df0
		return -(res.SmartMeter.Values.ActivePowerP - res.SmartMeter.Values.ActivePowerM) / 1e3, err
	} else {
		return (res.SmartMeter.Values.ActivePowerP - res.SmartMeter.Values.ActivePowerM) / 1e3, err
	}
<<<<<<< HEAD

=======
>>>>>>> 30940df0
}

var _ api.MeterEnergy = (*TqEM420)(nil)

func (m *TqEM420) TotalEnergy() (float64, error) {
	res, err := m.dataG()
	return (res.SmartMeter.Values.ActiveEnergyP - res.SmartMeter.Values.ActiveEnergyM) / 1e3, err
}

var _ api.PhaseCurrents = (*TqEM420)(nil)

func (m *TqEM420) Currents() (float64, float64, float64, error) {
	res, err := m.dataG()
	if err != nil {
		return 0, 0, 0, err
	}
	return res.SmartMeter.Values.CurrentL1 / 1e3, res.SmartMeter.Values.CurrentL2 / 1e3, res.SmartMeter.Values.CurrentL3 / 1e3, nil
}<|MERGE_RESOLUTION|>--- conflicted
+++ resolved
@@ -90,13 +90,8 @@
 }
 
 type TqEM420 struct {
-<<<<<<< HEAD
-	dataG  func() (TqEm420Data, error)
-	invert bool
-=======
 	dataG func() (TqEm420Data, error)
 	usage string
->>>>>>> 30940df0
 }
 
 // NewTqEm420FromConfig creates a new configurable meter
@@ -142,13 +137,8 @@
 	}, cc.Cache)
 
 	m := &TqEM420{
-<<<<<<< HEAD
-		dataG:  dataG,
-		invert: cc.Invert,
-=======
 		dataG: dataG,
 		usage: cc.Usage,
->>>>>>> 30940df0
 	}
 
 	_, err := dataG()
@@ -161,19 +151,11 @@
 
 func (m *TqEM420) CurrentPower() (float64, error) {
 	res, err := m.dataG()
-<<<<<<< HEAD
-	if m.invert {
-=======
 	if m.usage == "pv" {
->>>>>>> 30940df0
 		return -(res.SmartMeter.Values.ActivePowerP - res.SmartMeter.Values.ActivePowerM) / 1e3, err
 	} else {
 		return (res.SmartMeter.Values.ActivePowerP - res.SmartMeter.Values.ActivePowerM) / 1e3, err
 	}
-<<<<<<< HEAD
-
-=======
->>>>>>> 30940df0
 }
 
 var _ api.MeterEnergy = (*TqEM420)(nil)
