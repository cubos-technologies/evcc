package cmd

import (
	"errors"
	"fmt"
	"net/http"
	_ "net/http/pprof" // pprof handler
	"os"
	"os/signal"
	"strings"
	"sync"
	"syscall"
	"time"

	"github.com/evcc-io/evcc/core"
	"github.com/evcc-io/evcc/core/keys"
	"github.com/evcc-io/evcc/push"
	"github.com/evcc-io/evcc/server"
	"github.com/evcc-io/evcc/server/updater"
	"github.com/evcc-io/evcc/util"
	"github.com/evcc-io/evcc/util/config"
	"github.com/evcc-io/evcc/util/pipe"
	"github.com/evcc-io/evcc/util/sponsor"
	"github.com/evcc-io/evcc/util/telemetry"
	_ "github.com/joho/godotenv/autoload"
	"github.com/prometheus/client_golang/prometheus/promhttp"
	"github.com/spf13/cast"
	"github.com/spf13/cobra"
	vpr "github.com/spf13/viper"
)

const (
	rebootDelay = 15 * time.Minute // delayed reboot on error
	serviceDB   = "/var/lib/evcc/evcc.db"
)

var (
	log     = util.NewLogger("main")
	cfgFile string

	ignoreEmpty = ""                                      // ignore empty keys
	ignoreLogs  = []string{"log"}                         // ignore log messages, including warn/error
	ignoreMqtt  = []string{"log", "auth", "releaseNotes"} // excessive size may crash certain brokers

	viper *vpr.Viper
)

// rootCmd represents the base command when called without any subcommands
var rootCmd = &cobra.Command{
	Use:     "evcc",
	Short:   "EV Charge Controller",
	Version: server.FormattedVersion(),
	Run:     runRoot,
}

func init() {
	viper = vpr.NewWithOptions(vpr.ExperimentalBindStruct())

	cobra.OnInitialize(initConfig)

	// global options
	rootCmd.PersistentFlags().StringVarP(&cfgFile, "config", "c", "", "Config file (default \"~/evcc.yaml\" or \"/etc/evcc.yaml\")")
	rootCmd.PersistentFlags().BoolP("help", "h", false, "Help")
	rootCmd.PersistentFlags().Bool(flagHeaders, false, flagHeadersDescription)
	rootCmd.PersistentFlags().Bool(flagIgnoreDatabase, false, flagIgnoreDatabaseDescription)

	// config file options
	rootCmd.PersistentFlags().StringP("log", "l", "info", "Log level (fatal, error, warn, info, debug, trace)")
	bindP(rootCmd, "log")

	rootCmd.Flags().Bool("metrics", false, "Expose metrics")
	bind(rootCmd, "metrics")

	rootCmd.Flags().Bool("profile", false, "Expose pprof profiles")
	bind(rootCmd, "profile")
}

// initConfig reads in config file and ENV variables if set
func initConfig() {
	if cfgFile != "" {
		// Use config file from the flag
		viper.SetConfigFile(cfgFile)
	} else {
		// Search for config in home directory if available
		if home, err := os.UserHomeDir(); err == nil {
			viper.AddConfigPath(home)
		}

		// Search config in home directory with name "mbmd" (without extension).
		viper.AddConfigPath(".")    // optionally look for config in the working directory
		viper.AddConfigPath("/etc") // path to look for the config file in

		viper.SetConfigName("evcc")
	}

	viper.SetEnvPrefix("evcc")
	viper.SetEnvKeyReplacer(strings.NewReplacer(".", "_"))
	viper.AutomaticEnv() // read in environment variables that match

	// print version
	util.LogLevel("info", nil)
	log.INFO.Printf("evcc %s", server.FormattedVersion())
}

// Execute adds all child commands to the root command and sets flags appropriately.
func Execute() {
	if err := rootCmd.Execute(); err != nil {
		fmt.Println(err)
		os.Exit(1)
	}
}

func runRoot(cmd *cobra.Command, args []string) {
	// load config and re-configure logging after reading config file
	var err error
	if cfgErr := loadConfigFile(&conf, !cmd.Flag(flagIgnoreDatabase).Changed); errors.As(cfgErr, &vpr.ConfigFileNotFoundError{}) {
		log.INFO.Println("missing config file - switching into demo mode")
		if err := demoConfig(&conf); err != nil {
			log.FATAL.Fatal(err)
		}
	} else {
		err = wrapErrorWithClass(ClassConfigFile, cfgErr)
	}

	// setup environment
	if err == nil {
		err = configureEnvironment(cmd, &conf)
	}

	// configure network
	if err == nil {
		err = networkSettings(&conf.Network)
	}

	log.INFO.Printf("listening at :%d", conf.Network.Port)

	// start broadcasting values
	tee := new(util.Tee)
	valueChan := make(chan util.Param, 64)
	go tee.Run(valueChan)

	// value cache
	cache := util.NewCache()
	go cache.Run(pipe.NewDropper(ignoreLogs...).Pipe(tee.Attach()))

	// create web server
	socketHub := server.NewSocketHub()
	httpd := server.NewHTTPd(fmt.Sprintf(":%d", conf.Network.Port), socketHub)

	// metrics
	if viper.GetBool("metrics") {
		httpd.Router().Handle("/metrics", promhttp.Handler())
	}

	// pprof
	if viper.GetBool("profile") {
		httpd.Router().PathPrefix("/debug/").Handler(http.DefaultServeMux)
	}

	// publish to UI
	go socketHub.Run(pipe.NewDropper(ignoreEmpty).Pipe(tee.Attach()), cache)

	// capture log messages for UI
	util.CaptureLogs(valueChan)

	// setup telemetry
	if err == nil {
		telemetry.Create(conf.Plant)
		if conf.Telemetry {
			err = telemetry.Enable(true)
		}
	}

	// setup modbus proxy
	if err == nil {
		err = wrapErrorWithClass(ClassModbusProxy, configureModbusProxy(conf.ModbusProxy))
	}

	// setup site and loadpoints
	var site *core.Site
	if err == nil {
		site, err = configureSiteAndLoadpoints(&conf)
	}

	// setup influx
	if err == nil {
		influx, ierr := configureInflux(&conf.Influx)
		if ierr != nil {
			err = wrapErrorWithClass(ClassInflux, ierr)
		}

		if err == nil && influx != nil {
			// eliminate duplicate values
			dedupe := pipe.NewDeduplicator(30*time.Minute,
				keys.VehicleSoc, keys.VehicleRange, keys.VehicleOdometer,
				keys.ChargedEnergy, keys.ChargeRemainingEnergy)
			go influx.Run(site, dedupe.Pipe(
				pipe.NewDropper(append(ignoreLogs, ignoreEmpty)...).Pipe(tee.Attach()),
			))
		}
	}

	// remove previous fatal startup errors
	valueChan <- util.Param{Key: keys.Fatal, Val: nil}
	// publish initial settings
	valueChan <- util.Param{Key: keys.Interval, Val: conf.Interval}
	valueChan <- util.Param{Key: keys.Network, Val: conf.Network}
	valueChan <- util.Param{Key: keys.Mqtt, Val: conf.Mqtt}
	valueChan <- util.Param{Key: keys.Influx, Val: conf.Influx}
	// TODO
	valueChan <- util.Param{Key: keys.Sponsor, Val: sponsor.Status()}

<<<<<<< HEAD
	// setup mqtt publisher

=======
>>>>>>> 1c6c3873
	// announce on mDNS
	if err == nil && strings.HasSuffix(conf.Network.Host, ".local") {
		err = configureMDNS(conf.Network)
	}

	// start HEMS server
	if err == nil {
		err = wrapErrorWithClass(ClassHEMS, configureHEMS(conf.HEMS, site, httpd))
	}

	// setup messaging
	var pushChan chan push.Event
	if err == nil {
		pushChan, err = configureMessengers(conf.Messaging, site.Vehicles(), valueChan, cache)
		err = wrapErrorWithClass(ClassMessenger, err)
	}

	// run shutdown functions on stop
	var once sync.Once
	stopC := make(chan struct{})

	// catch signals
	go func() {
		signalC := make(chan os.Signal, 1)
		signal.Notify(signalC, os.Interrupt, syscall.SIGTERM)

		<-signalC                        // wait for signal
		once.Do(func() { close(stopC) }) // signal loop to end
	}()

	// wait for shutdown
	go func() {
		<-stopC

		select {
		case <-shutdownDoneC(): // wait for shutdown
		case <-time.After(conf.Interval):
		}

		// exit code 1 on error
		os.Exit(cast.ToInt(err != nil))
	}()

	// allow web access for vehicles
	configureAuth(conf.Network, config.Instances(config.Vehicles().Devices()), httpd.Router(), valueChan)

<<<<<<< HEAD
=======
	// setup mqtt publisher
>>>>>>> 1c6c3873
	if err == nil && conf.Mqtt.Broker != "" {
		var mqtt *server.MQTT
		mqtt, err = server.NewMQTT(strings.Trim(conf.Mqtt.Topic, "/"), site, func() {
			log.INFO.Println("evcc was stopped by user. OS should restart the service. Or restart manually.")
			once.Do(func() { close(stopC) }) // signal loop to end
		})
		if err == nil {
			go mqtt.Run(site, pipe.NewDropper(append(ignoreMqtt, ignoreEmpty)...).Pipe(tee.Attach()))
		}
	}

	httpd.RegisterSystemHandler(valueChan, cache, func() {
		log.INFO.Println("evcc was stopped by user. OS should restart the service. Or restart manually.")
		once.Do(func() { close(stopC) }) // signal loop to end
	})

	// show and check version, reduce api load during development
	if server.Version != server.DevVersion {
		valueChan <- util.Param{Key: keys.Version, Val: server.FormattedVersion()}
		go updater.Run(log, httpd, valueChan)
	}

	// setup site
	if err == nil {
		// set channels
		site.DumpConfig()
		site.Prepare(valueChan, pushChan)

		httpd.RegisterSiteHandlers(site, valueChan)

		go func() {
			site.Run(stopC, conf.Interval)
		}()
	}

	if err != nil {
		// improve error message
		err = wrapFatalError(err)
		valueChan <- util.Param{Key: keys.Fatal, Val: err}

		// TODO stop reboot loop if user updates config (or show countdown in UI)
		log.FATAL.Println(err)
		log.FATAL.Printf("will attempt restart in: %v", rebootDelay)

		go func() {
			<-time.After(rebootDelay)
			once.Do(func() { close(stopC) }) // signal loop to end
		}()
	}

	// uds health check listener
	go server.HealthListener(site)

	log.FATAL.Println(wrapFatalError(httpd.ListenAndServe()))
}<|MERGE_RESOLUTION|>--- conflicted
+++ resolved
@@ -210,11 +210,6 @@
 	// TODO
 	valueChan <- util.Param{Key: keys.Sponsor, Val: sponsor.Status()}
 
-<<<<<<< HEAD
-	// setup mqtt publisher
-
-=======
->>>>>>> 1c6c3873
 	// announce on mDNS
 	if err == nil && strings.HasSuffix(conf.Network.Host, ".local") {
 		err = configureMDNS(conf.Network)
@@ -261,10 +256,7 @@
 	// allow web access for vehicles
 	configureAuth(conf.Network, config.Instances(config.Vehicles().Devices()), httpd.Router(), valueChan)
 
-<<<<<<< HEAD
-=======
 	// setup mqtt publisher
->>>>>>> 1c6c3873
 	if err == nil && conf.Mqtt.Broker != "" {
 		var mqtt *server.MQTT
 		mqtt, err = server.NewMQTT(strings.Trim(conf.Mqtt.Topic, "/"), site, func() {
