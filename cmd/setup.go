--- conflicted
+++ resolved
@@ -947,21 +947,10 @@
 			hasRoot = true
 		}
 
-<<<<<<< HEAD
-		for _, lp := range loadpoints {
-			if lp.GetCircuit() == instance {
-				if isRoot {
-					return fmt.Errorf("root circuit must not be assigned to loadpoint %s", lp.GetTitle())
-				}
-
-				continue CONTINUE
-			}
-=======
-		if slices.ContainsFunc(loadpoints, func(lp *core.Loadpoint) bool {
+    if slices.ContainsFunc(loadpoints, func(lp *core.Loadpoint) bool {
 			return lp.GetCircuit() == instance
 		}) {
 			continue CONTINUE
->>>>>>> bcb29b3c
 		}
 
 		if !isRoot && !instance.HasMeter() {
