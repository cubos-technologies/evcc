## Contributing

### Developing

#### Development environment

Developing evcc requires [Go][1] 1.23 and [Node][2] 22. We recommend VSCode with the [Go](https://marketplace.visualstudio.com/items?itemName=golang.Go), [Prettier](https://marketplace.visualstudio.com/items?itemName=esbenp.prettier-vscode) and [Vetur](https://marketplace.visualstudio.com/items?itemName=octref.vetur) extensions.

<<<<<<< HEAD
Alternatively the extension [dev-containers](https://marketplace.visualstudio.com/items?itemName=ms-vscode-remote.remote-containers) together with [Docker](https://www.docker.com/) can be used. To open your dev-container Press CTRL + Shift + P and type "Open folder in container" and choose the folder of the repository. The recommended extensions are already installed and the container is ready to debug.
=======
Alternatively, if you use VS Code and [devcontainers](https://code.visualstudio.com/docs/devcontainers/containers), you can use the "Dev containers: Clone repository in container volume" action. This will create a devcontainer with the required toolchain and install the prerequisites as explained below. Wait until the startup log says "Done. Press any key to close the terminal." and check for any errors.
>>>>>>> de704d21

We use linters (golangci-lint, Prettier) to keep a coherent source code formatting. It's recommended to use the format-on-save feature of your editor. You can manually reformat your code by running:

```sh
make lint
make lint-ui
```

#### Changing device templates

evcc supports a massive amount of different devices. To keep our documentation and website in sync with the latest software the core project (this repo) generates meta-data that's pushed to the `docs` and `evcc.io` repository.

You can verify the generated meta-data by running:

```sh
make docs
```

### Building from source

Install prerequisites (once):

```sh
make install-ui
make install
```

Build and run:

```sh
make
./evcc
```

Open UI at http://127.0.0.1:7070

To run without creating the `evcc` binary use:

    go run ./...

#### Cross Compiling

To compile a version for an ARM device like a Raspberry Pi set GO command variables as needed, eg:

```sh
GOOS=linux GOARCH=arm GOARM=6 make
```

#### Publishing docker images

```sh
make docker DOCKER_IMAGE=my/docker DOCKER_TAG=0815
```

### Debugging in VS Code

#### evcc Core

To debug a local evcc build in VS Code, add the following entry to your `launch.json`.
You can adjust the referred configuration as needed to e.g. use your live configuration.

```json
{
    "name": "Launch evcc local build with demo config",
    "type": "go",
    "request": "launch",
    "mode": "auto",
    "program": "${workspaceFolder}",
    "args": ["-c", "${workspaceFolder}/cmd/demo.yaml"],
    "cwd": "${workspaceFolder}",
},
```

#### UI

For frontend development start the Vue toolchain in dev-mode. Open http://127.0.0.1:7071/ to get to the live reloading development server. It pulls its data from port 7070 (see above).

```sh
npm install
npm run dev
```

#### Integration testing

We use Playwright for end-to-end integration tests. They start a local evcc instance with different configuration yamls and prefilled databases. To run them, you have to do a local build first.

```sh
make ui build
npm run playwright
```

#### Simulating device state

Since we don't want to run tests against real devices or cloud services, we've build a simple simulator that lets you emulated meters, vehicles and loadpoints. The simulators web interface runs on http://localhost:7072.

```
npm run simulator
```

Run an evcc instance that uses simulator data. This configuration runs with a very high refresh interval to speed up testing.

```
make ui build
./evcc --config tests/simulator.evcc.yaml
```

### Adding or modifying translations

evcc already includes many translations for the UI. We're using [Weblate](https://hosted.weblate.org/projects/evcc/evcc/) to maintain translations. Feel free to add more languages or verify and edit existing translations. Weblate will automatically push all modifications to the evcc repository where they get reviewed and merged.

If you find a text that is not yet translatable in [Weblate](https://hosted.weblate.org/projects/evcc/evcc/), you can help us by making it translatable. To do this, you can simply find the missing translation text in the code and apply similar changes as in these two Pull Requests:

- [UI: Add missing translation for Error during startup](https://github.com/evcc-io/evcc/pull/14695)
- [Translation: kein Plan, keine Grenze](https://github.com/evcc-io/evcc/pull/7461/)

Note: To ensure the build succeeds after creating new translations, make sure to include your new translations in both the [de.toml](i18n/de.toml) and [en.toml](i18n/en.toml) files.

[![Languages](https://hosted.weblate.org/widgets/evcc/-/evcc/multi-auto.svg)](https://hosted.weblate.org/engage/evcc/)

[1]: https://go.dev
[2]: https://nodejs.org/<|MERGE_RESOLUTION|>--- conflicted
+++ resolved
@@ -6,11 +6,7 @@
 
 Developing evcc requires [Go][1] 1.23 and [Node][2] 22. We recommend VSCode with the [Go](https://marketplace.visualstudio.com/items?itemName=golang.Go), [Prettier](https://marketplace.visualstudio.com/items?itemName=esbenp.prettier-vscode) and [Vetur](https://marketplace.visualstudio.com/items?itemName=octref.vetur) extensions.
 
-<<<<<<< HEAD
-Alternatively the extension [dev-containers](https://marketplace.visualstudio.com/items?itemName=ms-vscode-remote.remote-containers) together with [Docker](https://www.docker.com/) can be used. To open your dev-container Press CTRL + Shift + P and type "Open folder in container" and choose the folder of the repository. The recommended extensions are already installed and the container is ready to debug.
-=======
-Alternatively, if you use VS Code and [devcontainers](https://code.visualstudio.com/docs/devcontainers/containers), you can use the "Dev containers: Clone repository in container volume" action. This will create a devcontainer with the required toolchain and install the prerequisites as explained below. Wait until the startup log says "Done. Press any key to close the terminal." and check for any errors.
->>>>>>> de704d21
+Alternatively the extension [dev-containers](https://marketplace.visualstudio.com/items?itemName=ms-vscode-remote.remote-containers) together with [Docker](https://www.docker.com/) can be used. To open your dev-container Press CTRL + Shift + P and type "Open folder in container" and choose the folder of the repository. This will create a devcontainer with the required toolchain and install the prerequisites as explained below. Wait until the startup log says "Done. Press any key to close the terminal." and check for any errors.
 
 We use linters (golangci-lint, Prettier) to keep a coherent source code formatting. It's recommended to use the format-on-save feature of your editor. You can manually reformat your code by running:
 
